// Licensed under the Apache License, Version 2.0 (the "License");
// you may not use this file except in compliance with the License.
// You may obtain a copy of the License at
//
// http://www.apache.org/licenses/LICENSE-2.0
//
// Unless required by applicable law or agreed to in writing, software
// distributed under the License is distributed on an "AS IS" BASIS,
// WITHOUT WARRANTIES OR CONDITIONS OF ANY KIND, either express or implied.
// See the License for the specific language governing permissions and
// limitations under the License.

#![warn(clippy::all)]
//! Test SQL syntax, which all sqlparser dialects must parse in the same way.
//!
//! Note that it does not mean all SQL here is valid in all the dialects, only
//! that 1) it's either standard or widely supported and 2) it can be parsed by
//! sqlparser regardless of the chosen dialect (i.e. it doesn't conflict with
//! dialect-specific parsing rules).

#[macro_use]
mod test_utils;
use matches::assert_matches;
use sqlparser::ast::*;
use sqlparser::dialect::{GenericDialect, PostgreSqlDialect, SQLiteDialect};
use sqlparser::keywords::ALL_KEYWORDS;
use sqlparser::parser::{Parser, ParserError};
use test_utils::{
    all_dialects, expr_from_projection, join, number, only, table, table_alias, TestedDialects,
};

#[test]
fn parse_insert_values() {
    let row = vec![
        Expr::Value(number("1")),
        Expr::Value(number("2")),
        Expr::Value(number("3")),
    ];
    let rows1 = vec![row.clone()];
    let rows2 = vec![row.clone(), row];

    let sql = "INSERT INTO customer VALUES (1, 2, 3)";
    check_one(sql, "customer", &[], &rows1, "");

    let sql = "INSERT INTO customer VALUES (1, 2, 3), (1, 2, 3)";
    check_one(sql, "customer", &[], &rows2, "");

    let sql = "INSERT INTO public.customer VALUES (1, 2, 3)";
    check_one(sql, "public.customer", &[], &rows1, "");

    let sql = "INSERT INTO db.public.customer VALUES (1, 2, 3)";
    check_one(sql, "db.public.customer", &[], &rows1, "");

    let sql = "INSERT INTO public.customer (id, name, active) VALUES (1, 2, 3)";
    check_one(
        sql,
        "public.customer",
        &["id".to_string(), "name".to_string(), "active".to_string()],
        &rows1,
        "",
    );

    let sql = "INSERT INTO public.customer (`id`, `name`, `active`) VALUES";
    check_one(
        sql,
        "public.customer",
        &["id".to_string(), "name".to_string(), "active".to_string()],
        &[],
        "",
    );

    let sql = "INSERT INTO public.customer VALUES";
    check_one(sql, "public.customer", &[], &[], "");

    let sql = "INSERT INTO public.customer FORMAT TSV";
    check_one(sql, "public.customer", &[], &[], "TSV");

    let sql = "INSERT INTO public.customer (id, name, active) FORMAT TSV";
    check_one(
        sql,
        "public.customer",
        &["id".to_string(), "name".to_string(), "active".to_string()],
        &[],
        "TSV",
    );

    fn check_one(
        sql: &str,
        expected_table_name: &str,
        expected_columns: &[String],
        expected_rows: &[Vec<Expr>],
        expected_format: &str,
    ) {
        match verified_stmt(sql) {
            Statement::Insert {
                table_name,
                columns,
                source,
                format,
                ..
            } => {
                assert_eq!(table_name.to_string(), expected_table_name);
                assert_eq!(columns.len(), expected_columns.len());
                for (index, column) in columns.iter().enumerate() {
                    assert_eq!(column.value, expected_columns[index]);
                }

                match &source {
                    Some(source) => match &source.body {
                        SetExpr::Values(Values(values)) => {
                            assert_eq!(values.as_slice(), expected_rows)
                        }
                        _ => unreachable!(),
                    },
                    None => {
                        assert_eq!(format.unwrap(), expected_format)
                    }
                }
            }
            _ => unreachable!(),
        }
    }

    verified_stmt("INSERT INTO customer WITH foo AS (SELECT 1) SELECT * FROM foo UNION VALUES (1)");
}

#[test]
fn parse_insert_invalid() {
    let sql = "INSERT public.customer (id, name, active) VALUES (1, 2, 3)";
    let res = parse_sql_statements(sql);
    assert_eq!(
        ParserError::ParserError("Expected one of INTO or OVERWRITE, found: public".to_string()),
        res.unwrap_err()
    );
}

#[test]
fn parse_insert_sqlite() {
    let dialect = SQLiteDialect {};

    let check = |sql: &str, expected_action: Option<SqliteOnConflict>| match Parser::parse_sql(
        &dialect, sql,
    )
    .unwrap()
    .pop()
    .unwrap()
    {
        Statement::Insert { or, .. } => assert_eq!(or, expected_action),
        _ => panic!("{}", sql),
    };

    let sql = "INSERT INTO test_table(id) VALUES(1)";
    check(sql, None);

    let sql = "REPLACE INTO test_table(id) VALUES(1)";
    check(sql, Some(SqliteOnConflict::Replace));

    let sql = "INSERT OR REPLACE INTO test_table(id) VALUES(1)";
    check(sql, Some(SqliteOnConflict::Replace));

    let sql = "INSERT OR ROLLBACK INTO test_table(id) VALUES(1)";
    check(sql, Some(SqliteOnConflict::Rollback));

    let sql = "INSERT OR ABORT INTO test_table(id) VALUES(1)";
    check(sql, Some(SqliteOnConflict::Abort));

    let sql = "INSERT OR FAIL INTO test_table(id) VALUES(1)";
    check(sql, Some(SqliteOnConflict::Fail));

    let sql = "INSERT OR IGNORE INTO test_table(id) VALUES(1)";
    check(sql, Some(SqliteOnConflict::Ignore));
}

#[test]
fn parse_update() {
    let sql = "UPDATE t SET a = 1, b = 2, c = 3 WHERE d";
    match verified_stmt(sql) {
        Statement::Update {
            table,
            assignments,
            selection,
            ..
        } => {
            assert_eq!(table.to_string(), "t".to_string());
            assert_eq!(
                assignments,
                vec![
                    Assignment {
                        id: vec!["a".into()],
                        value: Expr::Value(number("1")),
                    },
                    Assignment {
                        id: vec!["b".into()],
                        value: Expr::Value(number("2")),
                    },
                    Assignment {
                        id: vec!["c".into()],
                        value: Expr::Value(number("3")),
                    },
                ]
            );
            assert_eq!(selection.unwrap(), Expr::Identifier("d".into()));
        }
        _ => unreachable!(),
    }

    verified_stmt("UPDATE t SET a = 1, a = 2, a = 3");

    let sql = "UPDATE t WHERE 1";
    let res = parse_sql_statements(sql);
    assert_eq!(
        ParserError::ParserError("Expected SET, found: WHERE".to_string()),
        res.unwrap_err()
    );

    let sql = "UPDATE t SET a = 1 extrabadstuff";
    let res = parse_sql_statements(sql);
    assert_eq!(
        ParserError::ParserError("Expected end of statement, found: extrabadstuff".to_string()),
        res.unwrap_err()
    );
}

#[test]
fn parse_update_with_table_alias() {
    let sql = "UPDATE users AS u SET u.username = 'new_user' WHERE u.username = 'old_user'";
    match verified_stmt(sql) {
        Statement::Update {
            table,
            assignments,
            selection,
        } => {
            assert_eq!(
                TableWithJoins {
                    relation: TableFactor::Table {
                        name: ObjectName(vec![Ident::new("users")]),
                        alias: Some(TableAlias {
                            name: Ident::new("u"),
                            columns: vec![]
                        }),
                        args: vec![],
                        with_hints: vec![],
                    },
                    joins: vec![]
                },
                table
            );
            assert_eq!(
                vec![Assignment {
                    id: vec![Ident::new("u"), Ident::new("username")],
                    value: Expr::Value(Value::SingleQuotedString("new_user".to_string()))
                }],
                assignments
            );
            assert_eq!(
                Some(Expr::BinaryOp {
                    left: Box::new(Expr::CompoundIdentifier(vec![
                        Ident::new("u"),
                        Ident::new("username")
                    ])),
                    op: BinaryOperator::Eq,
                    right: Box::new(Expr::Value(Value::SingleQuotedString(
                        "old_user".to_string()
                    )))
                }),
                selection
            );
        }
        _ => unreachable!(),
    }
}

#[test]
fn parse_invalid_table_name() {
    let ast = all_dialects()
        .run_parser_method("db.public..customer", |parser| parser.parse_object_name());
    assert!(ast.is_err());
}

#[test]
fn parse_no_table_name() {
    let ast = all_dialects().run_parser_method("", |parser| parser.parse_object_name());
    assert!(ast.is_err());
}

#[test]
fn parse_delete_statement() {
    let sql = "DELETE FROM \"table\"";
    match verified_stmt(sql) {
        Statement::Delete { table_name, .. } => {
            assert_eq!(
                ObjectName(vec![Ident::with_quote('"', "table")]),
                table_name
            );
        }
        _ => unreachable!(),
    }
}

#[test]
fn parse_where_delete_statement() {
    use self::BinaryOperator::*;

    let sql = "DELETE FROM foo WHERE name = 5";
    match verified_stmt(sql) {
        Statement::Delete {
            table_name,
            selection,
            ..
        } => {
            assert_eq!(ObjectName(vec![Ident::new("foo")]), table_name);

            assert_eq!(
                Expr::BinaryOp {
                    left: Box::new(Expr::Identifier(Ident::new("name"))),
                    op: Eq,
                    right: Box::new(Expr::Value(number("5"))),
                },
                selection.unwrap(),
            );
        }
        _ => unreachable!(),
    }
}

#[test]
fn parse_top_level() {
    verified_stmt("SELECT 1");
    verified_stmt("(SELECT 1)");
    verified_stmt("((SELECT 1))");
    verified_stmt("VALUES (1)");
}

#[test]
fn parse_simple_select() {
    let sql = "SELECT id, fname, lname FROM customer WHERE id = 1 LIMIT 5";
    let select = verified_only_select(sql);
    assert!(!select.distinct);
    assert_eq!(3, select.projection.len());
    let select = verified_query(sql);
    assert_eq!(Some(Expr::Value(number("5"))), select.limit);
}

#[test]
fn parse_limit_is_not_an_alias() {
    // In dialects supporting LIMIT it shouldn't be parsed as a table alias
    let ast = verified_query("SELECT id FROM customer LIMIT 1");
    assert_eq!(Some(Expr::Value(number("1"))), ast.limit);

    let ast = verified_query("SELECT 1 LIMIT 5");
    assert_eq!(Some(Expr::Value(number("5"))), ast.limit);
}

#[test]
fn parse_select_distinct() {
    let sql = "SELECT DISTINCT name FROM customer";
    let select = verified_only_select(sql);
    assert!(select.distinct);
    assert_eq!(
        &SelectItem::UnnamedExpr(Expr::Identifier(Ident::new("name"))),
        only(&select.projection)
    );
}

#[test]
fn parse_select_all() {
    one_statement_parses_to("SELECT ALL name FROM customer", "SELECT name FROM customer");
}

#[test]
fn parse_select_all_distinct() {
    let result = parse_sql_statements("SELECT ALL DISTINCT name FROM customer");
    assert_eq!(
        ParserError::ParserError("Cannot specify both ALL and DISTINCT".to_string()),
        result.unwrap_err(),
    );
}

#[test]
fn parse_select_wildcard() {
    let sql = "SELECT * FROM foo";
    let select = verified_only_select(sql);
    assert_eq!(&SelectItem::Wildcard, only(&select.projection));

    let sql = "SELECT foo.* FROM foo";
    let select = verified_only_select(sql);
    assert_eq!(
        &SelectItem::QualifiedWildcard(ObjectName(vec![Ident::new("foo")])),
        only(&select.projection)
    );

    let sql = "SELECT myschema.mytable.* FROM myschema.mytable";
    let select = verified_only_select(sql);
    assert_eq!(
        &SelectItem::QualifiedWildcard(ObjectName(vec![
            Ident::new("myschema"),
            Ident::new("mytable"),
        ])),
        only(&select.projection)
    );

    let sql = "SELECT * + * FROM foo;";
    let result = parse_sql_statements(sql);
    assert_eq!(
        ParserError::ParserError("Expected end of statement, found: +".to_string()),
        result.unwrap_err(),
    );
}

#[test]
fn parse_count_wildcard() {
    verified_only_select("SELECT COUNT(*) FROM Order WHERE id = 10");

    verified_only_select(
        "SELECT COUNT(Employee.*) FROM Order JOIN Employee ON Order.employee = Employee.id",
    );
}

#[test]
fn parse_column_aliases() {
    let sql = "SELECT a.col + 1 AS newname FROM foo AS a";
    let select = verified_only_select(sql);
    if let SelectItem::ExprWithAlias {
        expr: Expr::BinaryOp {
            ref op, ref right, ..
        },
        ref alias,
    } = only(&select.projection)
    {
        assert_eq!(&BinaryOperator::Plus, op);
        assert_eq!(&Expr::Value(number("1")), right.as_ref());
        assert_eq!(&Ident::new("newname"), alias);
    } else {
        panic!("Expected ExprWithAlias")
    }

    // alias without AS is parsed correctly:
    one_statement_parses_to("SELECT a.col + 1 newname FROM foo AS a", sql);
}

#[test]
fn test_eof_after_as() {
    let res = parse_sql_statements("SELECT foo AS");
    assert_eq!(
        ParserError::ParserError("Expected an identifier after AS, found: EOF".to_string()),
        res.unwrap_err()
    );

    let res = parse_sql_statements("SELECT 1 FROM foo AS");
    assert_eq!(
        ParserError::ParserError("Expected an identifier after AS, found: EOF".to_string()),
        res.unwrap_err()
    );
}

#[test]
fn test_no_infix_error() {
    let res = Parser::parse_sql(&GenericDialect {}, "ASSERT-URA<<");
    assert_eq!(
        ParserError::ParserError("No infix parser for token ShiftLeft".to_string()),
        res.unwrap_err()
    );
}

#[test]
fn parse_select_count_wildcard() {
    let sql = "SELECT COUNT(*) FROM customer";
    let select = verified_only_select(sql);
    assert_eq!(
        &Expr::Function(Function {
            name: ObjectName(vec![Ident::new("COUNT")]),
<<<<<<< HEAD
            params: vec![],
            args: vec![FunctionArg::Unnamed(Expr::Wildcard)],
=======
            args: vec![FunctionArg::Unnamed(FunctionArgExpr::Wildcard)],
>>>>>>> 823635d2
            over: None,
            distinct: false,
        }),
        expr_from_projection(only(&select.projection))
    );
}

#[test]
fn parse_select_count_distinct() {
    let sql = "SELECT COUNT(DISTINCT + x) FROM customer";
    let select = verified_only_select(sql);
    assert_eq!(
        &Expr::Function(Function {
            name: ObjectName(vec![Ident::new("COUNT")]),
<<<<<<< HEAD
            params: vec![],
            args: vec![FunctionArg::Unnamed(Expr::UnaryOp {
=======
            args: vec![FunctionArg::Unnamed(FunctionArgExpr::Expr(Expr::UnaryOp {
>>>>>>> 823635d2
                op: UnaryOperator::Plus,
                expr: Box::new(Expr::Identifier(Ident::new("x"))),
            }))],
            over: None,
            distinct: true,
        }),
        expr_from_projection(only(&select.projection))
    );

    one_statement_parses_to(
        "SELECT COUNT(ALL + x) FROM customer",
        "SELECT COUNT(+ x) FROM customer",
    );

    let sql = "SELECT COUNT(ALL DISTINCT + x) FROM customer";
    let res = parse_sql_statements(sql);
    assert_eq!(
        ParserError::ParserError("Cannot specify both ALL and DISTINCT".to_string()),
        res.unwrap_err()
    );
}

#[test]
fn parse_function_with_params() {
    let sql = "SELECT funnel(3600)(x, y) FROM customer";
    let select = verified_only_select(sql);
    assert_eq!(
        &Expr::Function(Function {
            name: ObjectName(vec![Ident::new("funnel")]),
            params: vec![Value::Number("3600".parse().unwrap(), false)],
            args: vec![
                FunctionArg::Unnamed(Expr::Identifier(Ident::new("x"))),
                FunctionArg::Unnamed(Expr::Identifier(Ident::new("y")))
            ],
            over: None,
            distinct: false,
        }),
        expr_from_projection(only(&select.projection))
    );
}

#[test]
fn parse_not() {
    let sql = "SELECT id FROM customer WHERE NOT salary = ''";
    let _ast = verified_only_select(sql);
    //TODO: add assertions
}

#[test]
fn parse_invalid_infix_not() {
    let res = parse_sql_statements("SELECT c FROM t WHERE c NOT (");
    assert_eq!(
        ParserError::ParserError("Expected end of statement, found: NOT".to_string()),
        res.unwrap_err(),
    );
}

#[test]
fn parse_collate() {
    let sql = "SELECT name COLLATE \"de_DE\" FROM customer";
    assert_matches!(
        only(&all_dialects().verified_only_select(sql).projection),
        SelectItem::UnnamedExpr(Expr::Collate { .. })
    );
}

#[test]
fn parse_select_string_predicate() {
    let sql = "SELECT id, fname, lname FROM customer \
               WHERE salary <> 'Not Provided' AND salary <> ''";
    let _ast = verified_only_select(sql);
    //TODO: add assertions
}

#[test]
fn parse_projection_nested_type() {
    let sql = "SELECT customer.address.state FROM foo";
    let _ast = verified_only_select(sql);
    //TODO: add assertions
}

#[test]
fn parse_null_in_select() {
    let sql = "SELECT NULL";
    let select = verified_only_select(sql);
    assert_eq!(
        &Expr::Value(Value::Null),
        expr_from_projection(only(&select.projection)),
    );
}

#[test]
fn parse_select_with_date_column_name() {
    let sql = "SELECT date";
    let select = verified_only_select(sql);
    assert_eq!(
        &Expr::Identifier(Ident {
            value: "date".into(),
            quote_style: None
        }),
        expr_from_projection(only(&select.projection)),
    );
}

#[test]
fn parse_escaped_single_quote_string_predicate() {
    use self::BinaryOperator::*;
    let sql = "SELECT id, fname, lname FROM customer \
               WHERE salary <> 'Jim''s salary'";
    let ast = verified_only_select(sql);
    assert_eq!(
        Some(Expr::BinaryOp {
            left: Box::new(Expr::Identifier(Ident::new("salary"))),
            op: NotEq,
            right: Box::new(Expr::Value(Value::SingleQuotedString(
                "Jim's salary".to_string()
            )))
        }),
        ast.selection,
    );
}

#[test]
fn parse_number() {
    let expr = verified_expr("1.0");

    #[cfg(feature = "bigdecimal")]
    assert_eq!(
        expr,
        Expr::Value(Value::Number(bigdecimal::BigDecimal::from(1), false))
    );

    #[cfg(not(feature = "bigdecimal"))]
    assert_eq!(expr, Expr::Value(Value::Number("1.0".into(), false)));
}

#[test]
fn parse_compound_expr_1() {
    use self::BinaryOperator::*;
    use self::Expr::*;
    let sql = "a + b * c";
    assert_eq!(
        BinaryOp {
            left: Box::new(Identifier(Ident::new("a"))),
            op: Plus,
            right: Box::new(BinaryOp {
                left: Box::new(Identifier(Ident::new("b"))),
                op: Multiply,
                right: Box::new(Identifier(Ident::new("c")))
            })
        },
        verified_expr(sql)
    );
}

#[test]
fn parse_compound_expr_2() {
    use self::BinaryOperator::*;
    use self::Expr::*;
    let sql = "a * b + c";
    assert_eq!(
        BinaryOp {
            left: Box::new(BinaryOp {
                left: Box::new(Identifier(Ident::new("a"))),
                op: Multiply,
                right: Box::new(Identifier(Ident::new("b")))
            }),
            op: Plus,
            right: Box::new(Identifier(Ident::new("c")))
        },
        verified_expr(sql)
    );
}

#[test]
fn parse_compound_expr_3() {
    use self::BinaryOperator::*;
    use self::Expr::*;
    let sql = "a + b DIV c";
    assert_eq!(
        BinaryOp {
            left: Box::new(Identifier(Ident::new("a"))),
            op: Plus,
            right: Box::new(BinaryOp {
                left: Box::new(Identifier(Ident::new("b"))),
                op: Div,
                right: Box::new(Identifier(Ident::new("c")))
            })
        },
        verified_expr(sql)
    );
}

#[test]
fn parse_unary_math() {
    use self::Expr::*;
    let sql = "- a + - b";
    assert_eq!(
        BinaryOp {
            left: Box::new(UnaryOp {
                op: UnaryOperator::Minus,
                expr: Box::new(Identifier(Ident::new("a"))),
            }),
            op: BinaryOperator::Plus,
            right: Box::new(UnaryOp {
                op: UnaryOperator::Minus,
                expr: Box::new(Identifier(Ident::new("b"))),
            }),
        },
        verified_expr(sql)
    );
}

#[test]
fn parse_is_null() {
    use self::Expr::*;
    let sql = "a IS NULL";
    assert_eq!(
        IsNull(Box::new(Identifier(Ident::new("a")))),
        verified_expr(sql)
    );
}

#[test]
fn parse_is_not_null() {
    use self::Expr::*;
    let sql = "a IS NOT NULL";
    assert_eq!(
        IsNotNull(Box::new(Identifier(Ident::new("a")))),
        verified_expr(sql)
    );
}

#[test]
fn parse_is_distinct_from() {
    use self::Expr::*;
    let sql = "a IS DISTINCT FROM b";
    assert_eq!(
        IsDistinctFrom(
            Box::new(Identifier(Ident::new("a"))),
            Box::new(Identifier(Ident::new("b")))
        ),
        verified_expr(sql)
    );
}
#[test]
fn parse_is_not_distinct_from() {
    use self::Expr::*;
    let sql = "a IS NOT DISTINCT FROM b";
    assert_eq!(
        IsNotDistinctFrom(
            Box::new(Identifier(Ident::new("a"))),
            Box::new(Identifier(Ident::new("b")))
        ),
        verified_expr(sql)
    );
}

#[test]
fn parse_not_precedence() {
    // NOT has higher precedence than OR/AND, so the following must parse as (NOT true) OR true
    let sql = "NOT true OR true";
    assert_matches!(
        verified_expr(sql),
        Expr::BinaryOp {
            op: BinaryOperator::Or,
            ..
        }
    );

    // But NOT has lower precedence than comparison operators, so the following parses as NOT (a IS NULL)
    let sql = "NOT a IS NULL";
    assert_matches!(
        verified_expr(sql),
        Expr::UnaryOp {
            op: UnaryOperator::Not,
            ..
        }
    );

    // NOT has lower precedence than BETWEEN, so the following parses as NOT (1 NOT BETWEEN 1 AND 2)
    let sql = "NOT 1 NOT BETWEEN 1 AND 2";
    assert_eq!(
        verified_expr(sql),
        Expr::UnaryOp {
            op: UnaryOperator::Not,
            expr: Box::new(Expr::Between {
                expr: Box::new(Expr::Value(number("1"))),
                low: Box::new(Expr::Value(number("1"))),
                high: Box::new(Expr::Value(number("2"))),
                negated: true,
            }),
        },
    );

    // NOT has lower precedence than LIKE, so the following parses as NOT ('a' NOT LIKE 'b')
    let sql = "NOT 'a' NOT LIKE 'b'";
    assert_eq!(
        verified_expr(sql),
        Expr::UnaryOp {
            op: UnaryOperator::Not,
            expr: Box::new(Expr::BinaryOp {
                left: Box::new(Expr::Value(Value::SingleQuotedString("a".into()))),
                op: BinaryOperator::NotLike,
                right: Box::new(Expr::Value(Value::SingleQuotedString("b".into()))),
            }),
        },
    );

    // NOT has lower precedence than IN, so the following parses as NOT (a NOT IN 'a')
    let sql = "NOT a NOT IN ('a')";
    assert_eq!(
        verified_expr(sql),
        Expr::UnaryOp {
            op: UnaryOperator::Not,
            expr: Box::new(Expr::InList {
                expr: Box::new(Expr::Identifier("a".into())),
                list: vec![Expr::Value(Value::SingleQuotedString("a".into()))],
                negated: true,
            }),
        },
    );
}

#[test]
fn parse_like() {
    fn chk(negated: bool) {
        let sql = &format!(
            "SELECT * FROM customers WHERE name {}LIKE '%a'",
            if negated { "NOT " } else { "" }
        );
        let select = verified_only_select(sql);
        assert_eq!(
            Expr::BinaryOp {
                left: Box::new(Expr::Identifier(Ident::new("name"))),
                op: if negated {
                    BinaryOperator::NotLike
                } else {
                    BinaryOperator::Like
                },
                right: Box::new(Expr::Value(Value::SingleQuotedString("%a".to_string()))),
            },
            select.selection.unwrap()
        );

        // This statement tests that LIKE and NOT LIKE have the same precedence.
        // This was previously mishandled (#81).
        let sql = &format!(
            "SELECT * FROM customers WHERE name {}LIKE '%a' IS NULL",
            if negated { "NOT " } else { "" }
        );
        let select = verified_only_select(sql);
        assert_eq!(
            Expr::IsNull(Box::new(Expr::BinaryOp {
                left: Box::new(Expr::Identifier(Ident::new("name"))),
                op: if negated {
                    BinaryOperator::NotLike
                } else {
                    BinaryOperator::Like
                },
                right: Box::new(Expr::Value(Value::SingleQuotedString("%a".to_string()))),
            })),
            select.selection.unwrap()
        );
    }
    chk(false);
    chk(true);
}

#[test]
fn parse_ilike() {
    fn chk(negated: bool) {
        let sql = &format!(
            "SELECT * FROM customers WHERE name {}ILIKE '%a'",
            if negated { "NOT " } else { "" }
        );
        let select = verified_only_select(sql);
        assert_eq!(
            Expr::BinaryOp {
                left: Box::new(Expr::Identifier(Ident::new("name"))),
                op: if negated {
                    BinaryOperator::NotILike
                } else {
                    BinaryOperator::ILike
                },
                right: Box::new(Expr::Value(Value::SingleQuotedString("%a".to_string()))),
            },
            select.selection.unwrap()
        );

        // This statement tests that LIKE and NOT LIKE have the same precedence.
        // This was previously mishandled (#81).
        let sql = &format!(
            "SELECT * FROM customers WHERE name {}ILIKE '%a' IS NULL",
            if negated { "NOT " } else { "" }
        );
        let select = verified_only_select(sql);
        assert_eq!(
            Expr::IsNull(Box::new(Expr::BinaryOp {
                left: Box::new(Expr::Identifier(Ident::new("name"))),
                op: if negated {
                    BinaryOperator::NotILike
                } else {
                    BinaryOperator::ILike
                },
                right: Box::new(Expr::Value(Value::SingleQuotedString("%a".to_string()))),
            })),
            select.selection.unwrap()
        );
    }
    chk(false);
    chk(true);
}

#[test]
fn parse_in_list() {
    fn chk(negated: bool) {
        let sql = &format!(
            "SELECT * FROM customers WHERE segment {}IN ('HIGH', 'MED')",
            if negated { "NOT " } else { "" }
        );
        let select = verified_only_select(sql);
        assert_eq!(
            Expr::InList {
                expr: Box::new(Expr::Identifier(Ident::new("segment"))),
                list: vec![
                    Expr::Value(Value::SingleQuotedString("HIGH".to_string())),
                    Expr::Value(Value::SingleQuotedString("MED".to_string())),
                ],
                negated,
            },
            select.selection.unwrap()
        );
    }
    chk(false);
    chk(true);
}

#[test]
fn parse_in_subquery() {
    let sql = "SELECT * FROM customers WHERE segment IN (SELECT segm FROM bar)";
    let select = verified_only_select(sql);
    assert_eq!(
        Expr::InSubquery {
            expr: Box::new(Expr::Identifier(Ident::new("segment"))),
            subquery: Box::new(verified_query("SELECT segm FROM bar")),
            negated: false,
        },
        select.selection.unwrap()
    );
}

#[test]
fn parse_string_agg() {
    let sql = "SELECT a || b";

    let select = verified_only_select(sql);
    assert_eq!(
        SelectItem::UnnamedExpr(Expr::BinaryOp {
            left: Box::new(Expr::Identifier(Ident::new("a"))),
            op: BinaryOperator::StringConcat,
            right: Box::new(Expr::Identifier(Ident::new("b"))),
        }),
        select.projection[0]
    );
}

#[test]
fn parse_bitwise_ops() {
    let bitwise_ops = &[
        ("^", BinaryOperator::BitwiseXor),
        ("|", BinaryOperator::BitwiseOr),
        ("&", BinaryOperator::BitwiseAnd),
    ];

    for (str_op, op) in bitwise_ops {
        let select = verified_only_select(&format!("SELECT a {} b", &str_op));
        assert_eq!(
            SelectItem::UnnamedExpr(Expr::BinaryOp {
                left: Box::new(Expr::Identifier(Ident::new("a"))),
                op: op.clone(),
                right: Box::new(Expr::Identifier(Ident::new("b"))),
            }),
            select.projection[0]
        );
    }
}

#[test]
fn parse_logical_xor() {
    let sql = "SELECT true XOR true, false XOR false, true XOR false, false XOR true";
    let select = verified_only_select(sql);
    assert_eq!(
        SelectItem::UnnamedExpr(Expr::BinaryOp {
            left: Box::new(Expr::Value(Value::Boolean(true))),
            op: BinaryOperator::Xor,
            right: Box::new(Expr::Value(Value::Boolean(true))),
        }),
        select.projection[0]
    );
    assert_eq!(
        SelectItem::UnnamedExpr(Expr::BinaryOp {
            left: Box::new(Expr::Value(Value::Boolean(false))),
            op: BinaryOperator::Xor,
            right: Box::new(Expr::Value(Value::Boolean(false))),
        }),
        select.projection[1]
    );
    assert_eq!(
        SelectItem::UnnamedExpr(Expr::BinaryOp {
            left: Box::new(Expr::Value(Value::Boolean(true))),
            op: BinaryOperator::Xor,
            right: Box::new(Expr::Value(Value::Boolean(false))),
        }),
        select.projection[2]
    );
    assert_eq!(
        SelectItem::UnnamedExpr(Expr::BinaryOp {
            left: Box::new(Expr::Value(Value::Boolean(false))),
            op: BinaryOperator::Xor,
            right: Box::new(Expr::Value(Value::Boolean(true))),
        }),
        select.projection[3]
    );
}

#[test]
fn parse_between() {
    fn chk(negated: bool) {
        let sql = &format!(
            "SELECT * FROM customers WHERE age {}BETWEEN 25 AND 32",
            if negated { "NOT " } else { "" }
        );
        let select = verified_only_select(sql);
        assert_eq!(
            Expr::Between {
                expr: Box::new(Expr::Identifier(Ident::new("age"))),
                low: Box::new(Expr::Value(number("25"))),
                high: Box::new(Expr::Value(number("32"))),
                negated,
            },
            select.selection.unwrap()
        );
    }
    chk(false);
    chk(true);
}

#[test]
fn parse_between_with_expr() {
    use self::BinaryOperator::*;
    let sql = "SELECT * FROM t WHERE 1 BETWEEN 1 + 2 AND 3 + 4 IS NULL";
    let select = verified_only_select(sql);
    assert_eq!(
        Expr::IsNull(Box::new(Expr::Between {
            expr: Box::new(Expr::Value(number("1"))),
            low: Box::new(Expr::BinaryOp {
                left: Box::new(Expr::Value(number("1"))),
                op: Plus,
                right: Box::new(Expr::Value(number("2"))),
            }),
            high: Box::new(Expr::BinaryOp {
                left: Box::new(Expr::Value(number("3"))),
                op: Plus,
                right: Box::new(Expr::Value(number("4"))),
            }),
            negated: false,
        })),
        select.selection.unwrap()
    );

    let sql = "SELECT * FROM t WHERE 1 = 1 AND 1 + x BETWEEN 1 AND 2";
    let select = verified_only_select(sql);
    assert_eq!(
        Expr::BinaryOp {
            left: Box::new(Expr::BinaryOp {
                left: Box::new(Expr::Value(number("1"))),
                op: BinaryOperator::Eq,
                right: Box::new(Expr::Value(number("1"))),
            }),
            op: BinaryOperator::And,
            right: Box::new(Expr::Between {
                expr: Box::new(Expr::BinaryOp {
                    left: Box::new(Expr::Value(number("1"))),
                    op: BinaryOperator::Plus,
                    right: Box::new(Expr::Identifier(Ident::new("x"))),
                }),
                low: Box::new(Expr::Value(number("1"))),
                high: Box::new(Expr::Value(number("2"))),
                negated: false,
            }),
        },
        select.selection.unwrap(),
    )
}

#[test]
fn parse_select_order_by() {
    fn chk(sql: &str) {
        let select = verified_query(sql);
        assert_eq!(
            vec![
                OrderByExpr {
                    expr: Expr::Identifier(Ident::new("lname")),
                    asc: Some(true),
                    nulls_first: None,
                },
                OrderByExpr {
                    expr: Expr::Identifier(Ident::new("fname")),
                    asc: Some(false),
                    nulls_first: None,
                },
                OrderByExpr {
                    expr: Expr::Identifier(Ident::new("id")),
                    asc: None,
                    nulls_first: None,
                },
            ],
            select.order_by
        );
    }
    chk("SELECT id, fname, lname FROM customer WHERE id < 5 ORDER BY lname ASC, fname DESC, id");
    // make sure ORDER is not treated as an alias
    chk("SELECT id, fname, lname FROM customer ORDER BY lname ASC, fname DESC, id");
    chk("SELECT 1 AS lname, 2 AS fname, 3 AS id, 4 ORDER BY lname ASC, fname DESC, id");
}

#[test]
fn parse_select_order_by_limit() {
    let sql = "SELECT id, fname, lname FROM customer WHERE id < 5 \
               ORDER BY lname ASC, fname DESC LIMIT 2";
    let select = verified_query(sql);
    assert_eq!(
        vec![
            OrderByExpr {
                expr: Expr::Identifier(Ident::new("lname")),
                asc: Some(true),
                nulls_first: None,
            },
            OrderByExpr {
                expr: Expr::Identifier(Ident::new("fname")),
                asc: Some(false),
                nulls_first: None,
            },
        ],
        select.order_by
    );
    assert_eq!(Some(Expr::Value(number("2"))), select.limit);
}

#[test]
fn parse_select_order_by_nulls_order() {
    let sql = "SELECT id, fname, lname FROM customer WHERE id < 5 \
               ORDER BY lname ASC NULLS FIRST, fname DESC NULLS LAST LIMIT 2";
    let select = verified_query(sql);
    assert_eq!(
        vec![
            OrderByExpr {
                expr: Expr::Identifier(Ident::new("lname")),
                asc: Some(true),
                nulls_first: Some(true),
            },
            OrderByExpr {
                expr: Expr::Identifier(Ident::new("fname")),
                asc: Some(false),
                nulls_first: Some(false),
            },
        ],
        select.order_by
    );
    assert_eq!(Some(Expr::Value(number("2"))), select.limit);
}

#[test]
fn parse_select_group_by() {
    let sql = "SELECT id, fname, lname FROM customer GROUP BY lname, fname";
    let select = verified_only_select(sql);
    assert_eq!(
        vec![
            Expr::Identifier(Ident::new("lname")),
            Expr::Identifier(Ident::new("fname")),
        ],
        select.group_by
    );
}

#[test]
fn parse_select_group_by_grouping_sets() {
    let dialects = TestedDialects {
        dialects: vec![Box::new(PostgreSqlDialect {})],
    };
    let sql =
        "SELECT brand, size, sum(sales) FROM items_sold GROUP BY size, GROUPING SETS ((brand), (size), ())";
    let select = dialects.verified_only_select(sql);
    assert_eq!(
        vec![
            Expr::Identifier(Ident::new("size")),
            Expr::GroupingSets(vec![
                vec![Expr::Identifier(Ident::new("brand"))],
                vec![Expr::Identifier(Ident::new("size"))],
                vec![],
            ])
        ],
        select.group_by
    );
}

#[test]
fn parse_select_group_by_rollup() {
    let dialects = TestedDialects {
        dialects: vec![Box::new(PostgreSqlDialect {})],
    };
    let sql = "SELECT brand, size, sum(sales) FROM items_sold GROUP BY size, ROLLUP (brand, size)";
    let select = dialects.verified_only_select(sql);
    assert_eq!(
        vec![
            Expr::Identifier(Ident::new("size")),
            Expr::Rollup(vec![
                vec![Expr::Identifier(Ident::new("brand"))],
                vec![Expr::Identifier(Ident::new("size"))],
            ])
        ],
        select.group_by
    );
}

#[test]
fn parse_select_group_by_cube() {
    let dialects = TestedDialects {
        dialects: vec![Box::new(PostgreSqlDialect {})],
    };
    let sql = "SELECT brand, size, sum(sales) FROM items_sold GROUP BY size, CUBE (brand, size)";
    let select = dialects.verified_only_select(sql);
    assert_eq!(
        vec![
            Expr::Identifier(Ident::new("size")),
            Expr::Cube(vec![
                vec![Expr::Identifier(Ident::new("brand"))],
                vec![Expr::Identifier(Ident::new("size"))],
            ])
        ],
        select.group_by
    );
}

#[test]
fn parse_select_having() {
    let sql = "SELECT foo FROM bar GROUP BY foo HAVING COUNT(*) > 1";
    let select = verified_only_select(sql);
    assert_eq!(
        Some(Expr::BinaryOp {
            left: Box::new(Expr::Function(Function {
                name: ObjectName(vec![Ident::new("COUNT")]),
<<<<<<< HEAD
                params: vec![],
                args: vec![FunctionArg::Unnamed(Expr::Wildcard)],
=======
                args: vec![FunctionArg::Unnamed(FunctionArgExpr::Wildcard)],
>>>>>>> 823635d2
                over: None,
                distinct: false,
            })),
            op: BinaryOperator::Gt,
            right: Box::new(Expr::Value(number("1")))
        }),
        select.having
    );

    let sql = "SELECT 'foo' HAVING 1 = 1";
    let select = verified_only_select(sql);
    assert!(select.having.is_some());
}

#[test]
fn parse_limit_accepts_all() {
    one_statement_parses_to(
        "SELECT id, fname, lname FROM customer WHERE id = 1 LIMIT ALL",
        "SELECT id, fname, lname FROM customer WHERE id = 1",
    );
}

#[test]
fn parse_cast() {
    let sql = "SELECT CAST(id AS BIGINT) FROM customer";
    let select = verified_only_select(sql);
    assert_eq!(
        &Expr::Cast {
            expr: Box::new(Expr::Identifier(Ident::new("id"))),
            data_type: DataType::BigInt(None)
        },
        expr_from_projection(only(&select.projection))
    );

    let sql = "SELECT CAST(id AS TINYINT) FROM customer";
    let select = verified_only_select(sql);
    assert_eq!(
        &Expr::Cast {
            expr: Box::new(Expr::Identifier(Ident::new("id"))),
            data_type: DataType::TinyInt(None)
        },
        expr_from_projection(only(&select.projection))
    );

    one_statement_parses_to(
        "SELECT CAST(id AS BIGINT) FROM customer",
        "SELECT CAST(id AS BIGINT) FROM customer",
    );

    verified_stmt("SELECT CAST(id AS NUMERIC) FROM customer");

    one_statement_parses_to(
        "SELECT CAST(id AS DEC) FROM customer",
        "SELECT CAST(id AS NUMERIC) FROM customer",
    );

    one_statement_parses_to(
        "SELECT CAST(id AS DECIMAL) FROM customer",
        "SELECT CAST(id AS NUMERIC) FROM customer",
    );

    one_statement_parses_to(
        "SELECT CAST(id, DECIMAL) FROM customer",
        "SELECT CAST(id AS NUMERIC) FROM customer",
    );

    one_statement_parses_to(
        "SELECT TRY_CAST(id, DECIMAL) FROM customer",
        "SELECT TRY_CAST(id AS NUMERIC) FROM customer",
    );
}

#[test]
fn parse_try_cast() {
    let sql = "SELECT TRY_CAST(id AS BIGINT) FROM customer";
    let select = verified_only_select(sql);
    assert_eq!(
        &Expr::TryCast {
            expr: Box::new(Expr::Identifier(Ident::new("id"))),
            data_type: DataType::BigInt(None)
        },
        expr_from_projection(only(&select.projection))
    );
    one_statement_parses_to(
        "SELECT TRY_CAST(id AS BIGINT) FROM customer",
        "SELECT TRY_CAST(id AS BIGINT) FROM customer",
    );

    verified_stmt("SELECT TRY_CAST(id AS NUMERIC) FROM customer");

    one_statement_parses_to(
        "SELECT TRY_CAST(id AS DEC) FROM customer",
        "SELECT TRY_CAST(id AS NUMERIC) FROM customer",
    );

    one_statement_parses_to(
        "SELECT TRY_CAST(id AS DECIMAL) FROM customer",
        "SELECT TRY_CAST(id AS NUMERIC) FROM customer",
    );
}

#[test]
fn parse_extract() {
    let sql = "SELECT EXTRACT(YEAR FROM d)";
    let select = verified_only_select(sql);
    assert_eq!(
        &Expr::Extract {
            field: DateTimeField::Year,
            expr: Box::new(Expr::Identifier(Ident::new("d"))),
        },
        expr_from_projection(only(&select.projection)),
    );

    one_statement_parses_to("SELECT EXTRACT(year from d)", "SELECT EXTRACT(YEAR FROM d)");

    verified_stmt("SELECT EXTRACT(MONTH FROM d)");
    verified_stmt("SELECT EXTRACT(DAY FROM d)");
    verified_stmt("SELECT EXTRACT(HOUR FROM d)");
    verified_stmt("SELECT EXTRACT(MINUTE FROM d)");
    verified_stmt("SELECT EXTRACT(SECOND FROM d)");

    let res = parse_sql_statements("SELECT EXTRACT(MILLISECOND FROM d)");
    assert_eq!(
        ParserError::ParserError("Expected date/time field, found: MILLISECOND".to_string()),
        res.unwrap_err()
    );
}

#[test]
fn parse_listagg() {
    let sql = "SELECT LISTAGG(DISTINCT dateid, ', ' ON OVERFLOW TRUNCATE '%' WITHOUT COUNT) \
               WITHIN GROUP (ORDER BY id, username)";
    let select = verified_only_select(sql);

    verified_stmt("SELECT LISTAGG(sellerid) WITHIN GROUP (ORDER BY dateid)");
    verified_stmt("SELECT LISTAGG(dateid)");
    verified_stmt("SELECT LISTAGG(DISTINCT dateid)");
    verified_stmt("SELECT LISTAGG(dateid ON OVERFLOW ERROR)");
    verified_stmt("SELECT LISTAGG(dateid ON OVERFLOW TRUNCATE N'...' WITH COUNT)");
    verified_stmt("SELECT LISTAGG(dateid ON OVERFLOW TRUNCATE X'deadbeef' WITH COUNT)");

    let expr = Box::new(Expr::Identifier(Ident::new("dateid")));
    let on_overflow = Some(ListAggOnOverflow::Truncate {
        filler: Some(Box::new(Expr::Value(Value::SingleQuotedString(
            "%".to_string(),
        )))),
        with_count: false,
    });
    let within_group = vec![
        OrderByExpr {
            expr: Expr::Identifier(Ident {
                value: "id".to_string(),
                quote_style: None,
            }),
            asc: None,
            nulls_first: None,
        },
        OrderByExpr {
            expr: Expr::Identifier(Ident {
                value: "username".to_string(),
                quote_style: None,
            }),
            asc: None,
            nulls_first: None,
        },
    ];
    assert_eq!(
        &Expr::ListAgg(ListAgg {
            distinct: true,
            expr,
            separator: Some(Box::new(Expr::Value(Value::SingleQuotedString(
                ", ".to_string()
            )))),
            on_overflow,
            within_group
        }),
        expr_from_projection(only(&select.projection))
    );
}

#[test]
fn parse_create_table() {
    let sql = "CREATE TABLE uk_cities (\
               name VARCHAR(100) NOT NULL,\
               lat DOUBLE NULL,\
               lng DOUBLE,
               constrained INT NULL CONSTRAINT pkey PRIMARY KEY NOT NULL UNIQUE CHECK (constrained > 0),
               ref INT REFERENCES othertable (a, b),\
               ref2 INT references othertable2 on delete cascade on update no action,\
               constraint fkey foreign key (lat) references othertable3 (lat) on delete restrict,\
               constraint fkey2 foreign key (lat) references othertable4(lat) on delete no action on update restrict, \
               foreign key (lat) references othertable4(lat) on update set default on delete cascade, \
               FOREIGN KEY (lng) REFERENCES othertable4 (longitude) ON UPDATE SET NULL
               )";
    let ast = one_statement_parses_to(
        sql,
        "CREATE TABLE uk_cities (\
         name CHARACTER VARYING(100) NOT NULL, \
         lat DOUBLE NULL, \
         lng DOUBLE, \
         constrained INT NULL CONSTRAINT pkey PRIMARY KEY NOT NULL UNIQUE CHECK (constrained > 0), \
         ref INT REFERENCES othertable (a, b), \
         ref2 INT REFERENCES othertable2 ON DELETE CASCADE ON UPDATE NO ACTION, \
         CONSTRAINT fkey FOREIGN KEY (lat) REFERENCES othertable3(lat) ON DELETE RESTRICT, \
         CONSTRAINT fkey2 FOREIGN KEY (lat) REFERENCES othertable4(lat) ON DELETE NO ACTION ON UPDATE RESTRICT, \
         FOREIGN KEY (lat) REFERENCES othertable4(lat) ON DELETE CASCADE ON UPDATE SET DEFAULT, \
         FOREIGN KEY (lng) REFERENCES othertable4(longitude) ON UPDATE SET NULL)",
    );
    match ast {
        Statement::CreateTable {
            name,
            columns,
            constraints,
            with_options,
            if_not_exists: false,
            external: false,
            file_format: None,
            location: None,
            ..
        } => {
            assert_eq!("uk_cities", name.to_string());
            assert_eq!(
                columns,
                vec![
                    ColumnDef {
                        name: "name".into(),
                        data_type: DataType::Varchar(Some(100)),
                        collation: None,
                        options: vec![ColumnOptionDef {
                            name: None,
                            option: ColumnOption::NotNull
                        }],
                    },
                    ColumnDef {
                        name: "lat".into(),
                        data_type: DataType::Double,
                        collation: None,
                        options: vec![ColumnOptionDef {
                            name: None,
                            option: ColumnOption::Null
                        }],
                    },
                    ColumnDef {
                        name: "lng".into(),
                        data_type: DataType::Double,
                        collation: None,
                        options: vec![],
                    },
                    ColumnDef {
                        name: "constrained".into(),
                        data_type: DataType::Int(None),
                        collation: None,
                        options: vec![
                            ColumnOptionDef {
                                name: None,
                                option: ColumnOption::Null
                            },
                            ColumnOptionDef {
                                name: Some("pkey".into()),
                                option: ColumnOption::Unique { is_primary: true }
                            },
                            ColumnOptionDef {
                                name: None,
                                option: ColumnOption::NotNull
                            },
                            ColumnOptionDef {
                                name: None,
                                option: ColumnOption::Unique { is_primary: false },
                            },
                            ColumnOptionDef {
                                name: None,
                                option: ColumnOption::Check(verified_expr("constrained > 0")),
                            }
                        ],
                    },
                    ColumnDef {
                        name: "ref".into(),
                        data_type: DataType::Int(None),
                        collation: None,
                        options: vec![ColumnOptionDef {
                            name: None,
                            option: ColumnOption::ForeignKey {
                                foreign_table: ObjectName(vec!["othertable".into()]),
                                referred_columns: vec!["a".into(), "b".into(),],
                                on_delete: None,
                                on_update: None,
                            }
                        }]
                    },
                    ColumnDef {
                        name: "ref2".into(),
                        data_type: DataType::Int(None),
                        collation: None,
                        options: vec![ColumnOptionDef {
                            name: None,
                            option: ColumnOption::ForeignKey {
                                foreign_table: ObjectName(vec!["othertable2".into()]),
                                referred_columns: vec![],
                                on_delete: Some(ReferentialAction::Cascade),
                                on_update: Some(ReferentialAction::NoAction),
                            }
                        },]
                    }
                ]
            );
            assert_eq!(
                constraints,
                vec![
                    TableConstraint::ForeignKey {
                        name: Some("fkey".into()),
                        columns: vec!["lat".into()],
                        foreign_table: ObjectName(vec!["othertable3".into()]),
                        referred_columns: vec!["lat".into()],
                        on_delete: Some(ReferentialAction::Restrict),
                        on_update: None
                    },
                    TableConstraint::ForeignKey {
                        name: Some("fkey2".into()),
                        columns: vec!["lat".into()],
                        foreign_table: ObjectName(vec!["othertable4".into()]),
                        referred_columns: vec!["lat".into()],
                        on_delete: Some(ReferentialAction::NoAction),
                        on_update: Some(ReferentialAction::Restrict)
                    },
                    TableConstraint::ForeignKey {
                        name: None,
                        columns: vec!["lat".into()],
                        foreign_table: ObjectName(vec!["othertable4".into()]),
                        referred_columns: vec!["lat".into()],
                        on_delete: Some(ReferentialAction::Cascade),
                        on_update: Some(ReferentialAction::SetDefault)
                    },
                    TableConstraint::ForeignKey {
                        name: None,
                        columns: vec!["lng".into()],
                        foreign_table: ObjectName(vec!["othertable4".into()]),
                        referred_columns: vec!["longitude".into()],
                        on_delete: None,
                        on_update: Some(ReferentialAction::SetNull)
                    },
                ]
            );
            assert_eq!(with_options, vec![]);
        }
        _ => unreachable!(),
    }

    let res = parse_sql_statements("CREATE TABLE t (a int NOT NULL GARBAGE)");
    assert!(res
        .unwrap_err()
        .to_string()
        .contains("Expected \',\' or \')\' after column definition, found: GARBAGE"));

    let res = parse_sql_statements("CREATE TABLE t (a int NOT NULL CONSTRAINT foo)");
    assert!(res
        .unwrap_err()
        .to_string()
        .contains("Expected constraint details after CONSTRAINT <name>"));
}

#[test]
fn parse_create_table_with_multiple_on_delete_in_constraint_fails() {
    parse_sql_statements(
        "\
        create table X (\
            y_id int, \
            foreign key (y_id) references Y (id) on delete cascade on update cascade on delete no action\
        )",
    )
        .expect_err("should have failed");
}

#[test]
fn parse_create_table_with_multiple_on_delete_fails() {
    parse_sql_statements(
        "\
        create table X (\
            y_id int references Y (id) \
            on delete cascade on update cascade on delete no action\
        )",
    )
    .expect_err("should have failed");
}

#[test]
fn parse_assert() {
    let sql = "ASSERT (SELECT COUNT(*) FROM my_table) > 0";
    let ast = one_statement_parses_to(sql, "ASSERT (SELECT COUNT(*) FROM my_table) > 0");
    match ast {
        Statement::Assert {
            condition: _condition,
            message,
        } => {
            assert_eq!(message, None);
        }
        _ => unreachable!(),
    }
}

#[test]
#[allow(clippy::collapsible_match)]
fn parse_assert_message() {
    let sql = "ASSERT (SELECT COUNT(*) FROM my_table) > 0 AS 'No rows in my_table'";
    let ast = one_statement_parses_to(
        sql,
        "ASSERT (SELECT COUNT(*) FROM my_table) > 0 AS 'No rows in my_table'",
    );
    match ast {
        Statement::Assert {
            condition: _condition,
            message: Some(message),
        } => {
            match message {
                Expr::Value(Value::SingleQuotedString(s)) => assert_eq!(s, "No rows in my_table"),
                _ => unreachable!(),
            };
        }
        _ => unreachable!(),
    }
}

#[test]
fn parse_create_schema() {
    let sql = "CREATE SCHEMA X";

    match verified_stmt(sql) {
        Statement::CreateSchema { schema_name, .. } => {
            assert_eq!(schema_name.to_string(), "X".to_owned())
        }
        _ => unreachable!(),
    }
}

#[test]
fn parse_drop_schema() {
    let sql = "DROP SCHEMA X";

    match verified_stmt(sql) {
        Statement::Drop { object_type, .. } => assert_eq!(object_type, ObjectType::Schema),
        _ => unreachable!(),
    }
}

#[test]
fn parse_create_table_as() {
    let sql = "CREATE TABLE t AS SELECT * FROM a";

    match verified_stmt(sql) {
        Statement::CreateTable { name, query, .. } => {
            assert_eq!(name.to_string(), "t".to_string());
            assert_eq!(query, Some(Box::new(verified_query("SELECT * FROM a"))));
        }
        _ => unreachable!(),
    }

    // BigQuery allows specifying table schema in CTAS
    // ANSI SQL and PostgreSQL let you only specify the list of columns
    // (without data types) in a CTAS, but we have yet to support that.
    let sql = "CREATE TABLE t (a INT, b INT) AS SELECT 1 AS b, 2 AS a";
    match verified_stmt(sql) {
        Statement::CreateTable { columns, query, .. } => {
            assert_eq!(columns.len(), 2);
            assert_eq!(columns[0].to_string(), "a INT".to_string());
            assert_eq!(columns[1].to_string(), "b INT".to_string());
            assert_eq!(
                query,
                Some(Box::new(verified_query("SELECT 1 AS b, 2 AS a")))
            );
        }
        _ => unreachable!(),
    }
}

#[test]
fn parse_create_or_replace_table() {
    let sql = "CREATE OR REPLACE TABLE t (a INT)";

    match verified_stmt(sql) {
        Statement::CreateTable {
            name, or_replace, ..
        } => {
            assert_eq!(name.to_string(), "t".to_string());
            assert!(or_replace);
        }
        _ => unreachable!(),
    }

    let sql = "CREATE TABLE t (a INT, b INT) AS SELECT 1 AS b, 2 AS a";
    match verified_stmt(sql) {
        Statement::CreateTable { columns, query, .. } => {
            assert_eq!(columns.len(), 2);
            assert_eq!(columns[0].to_string(), "a INT".to_string());
            assert_eq!(columns[1].to_string(), "b INT".to_string());
            assert_eq!(
                query,
                Some(Box::new(verified_query("SELECT 1 AS b, 2 AS a")))
            );
        }
        _ => unreachable!(),
    }
}

#[test]
fn parse_create_table_with_on_delete_on_update_2in_any_order() -> Result<(), ParserError> {
    let sql = |options: &str| -> String {
        format!("create table X (y_id int references Y (id) {})", options)
    };

    parse_sql_statements(&sql("on update cascade on delete no action"))?;
    parse_sql_statements(&sql("on delete cascade on update cascade"))?;
    parse_sql_statements(&sql("on update no action"))?;
    parse_sql_statements(&sql("on delete restrict"))?;

    Ok(())
}

#[test]
fn parse_create_table_with_options() {
    let sql = "CREATE TABLE t (c INT) WITH (foo = 'bar', a = 123)";
    match verified_stmt(sql) {
        Statement::CreateTable { with_options, .. } => {
            assert_eq!(
                vec![
                    SqlOption {
                        name: "foo".into(),
                        value: Value::SingleQuotedString("bar".into())
                    },
                    SqlOption {
                        name: "a".into(),
                        value: number("123")
                    },
                ],
                with_options
            );
        }
        _ => unreachable!(),
    }
}

#[test]
fn parse_create_table_trailing_comma() {
    let sql = "CREATE TABLE foo (bar int,)";
    all_dialects().one_statement_parses_to(sql, "CREATE TABLE foo (bar INT)");
}

#[test]
fn parse_create_external_table() {
    let sql = "CREATE EXTERNAL TABLE uk_cities (\
               name VARCHAR(100) NOT NULL,\
               lat DOUBLE NULL,\
               lng DOUBLE)\
               STORED AS TEXTFILE LOCATION '/tmp/example.csv'";
    let ast = one_statement_parses_to(
        sql,
        "CREATE EXTERNAL TABLE uk_cities (\
         name CHARACTER VARYING(100) NOT NULL, \
         lat DOUBLE NULL, \
         lng DOUBLE) \
         STORED AS TEXTFILE LOCATION '/tmp/example.csv'",
    );
    match ast {
        Statement::CreateTable {
            name,
            columns,
            constraints,
            with_options,
            if_not_exists,
            external,
            file_format,
            location,
            ..
        } => {
            assert_eq!("uk_cities", name.to_string());
            assert_eq!(
                columns,
                vec![
                    ColumnDef {
                        name: "name".into(),
                        data_type: DataType::Varchar(Some(100)),
                        collation: None,
                        options: vec![ColumnOptionDef {
                            name: None,
                            option: ColumnOption::NotNull
                        }],
                    },
                    ColumnDef {
                        name: "lat".into(),
                        data_type: DataType::Double,
                        collation: None,
                        options: vec![ColumnOptionDef {
                            name: None,
                            option: ColumnOption::Null
                        }],
                    },
                    ColumnDef {
                        name: "lng".into(),
                        data_type: DataType::Double,
                        collation: None,
                        options: vec![],
                    },
                ]
            );
            assert!(constraints.is_empty());

            assert!(external);
            assert_eq!(FileFormat::TEXTFILE, file_format.unwrap());
            assert_eq!("/tmp/example.csv", location.unwrap());

            assert_eq!(with_options, vec![]);
            assert!(!if_not_exists);
        }
        _ => unreachable!(),
    }
}

#[test]
fn parse_create_or_replace_external_table() {
    // Supported by at least Snowflake
    // https://docs.snowflake.com/en/sql-reference/sql/create-external-table.html
    let sql = "CREATE OR REPLACE EXTERNAL TABLE uk_cities (\
               name VARCHAR(100) NOT NULL)\
               STORED AS TEXTFILE LOCATION '/tmp/example.csv'";
    let ast = one_statement_parses_to(
        sql,
        "CREATE OR REPLACE EXTERNAL TABLE uk_cities (\
         name CHARACTER VARYING(100) NOT NULL) \
         STORED AS TEXTFILE LOCATION '/tmp/example.csv'",
    );
    match ast {
        Statement::CreateTable {
            name,
            columns,
            constraints,
            with_options,
            if_not_exists,
            external,
            file_format,
            location,
            or_replace,
            ..
        } => {
            assert_eq!("uk_cities", name.to_string());
            assert_eq!(
                columns,
                vec![ColumnDef {
                    name: "name".into(),
                    data_type: DataType::Varchar(Some(100)),
                    collation: None,
                    options: vec![ColumnOptionDef {
                        name: None,
                        option: ColumnOption::NotNull
                    }],
                },]
            );
            assert!(constraints.is_empty());

            assert!(external);
            assert_eq!(FileFormat::TEXTFILE, file_format.unwrap());
            assert_eq!("/tmp/example.csv", location.unwrap());

            assert_eq!(with_options, vec![]);
            assert!(!if_not_exists);
            assert!(or_replace);
        }
        _ => unreachable!(),
    }
}

#[test]
fn parse_create_external_table_lowercase() {
    let sql = "create external table uk_cities (\
               name varchar(100) not null,\
               lat double null,\
               lng double)\
               stored as parquet location '/tmp/example.csv'";
    let ast = one_statement_parses_to(
        sql,
        "CREATE EXTERNAL TABLE uk_cities (\
         name CHARACTER VARYING(100) NOT NULL, \
         lat DOUBLE NULL, \
         lng DOUBLE) \
         STORED AS PARQUET LOCATION '/tmp/example.csv'",
    );
    assert_matches!(ast, Statement::CreateTable { .. });
}

#[test]
fn parse_alter_table() {
    let add_column = "ALTER TABLE tab ADD COLUMN foo TEXT;";
    match one_statement_parses_to(add_column, "ALTER TABLE tab ADD COLUMN foo TEXT") {
        Statement::AlterTable {
            name,
            operation: AlterTableOperation::AddColumn { column_def },
        } => {
            assert_eq!("tab", name.to_string());
            assert_eq!("foo", column_def.name.to_string());
            assert_eq!("TEXT", column_def.data_type.to_string());
        }
        _ => unreachable!(),
    };

    let rename_table = "ALTER TABLE tab RENAME TO new_tab";
    match verified_stmt(rename_table) {
        Statement::AlterTable {
            name,
            operation: AlterTableOperation::RenameTable { table_name },
        } => {
            assert_eq!("tab", name.to_string());
            assert_eq!("new_tab", table_name.to_string())
        }
        _ => unreachable!(),
    };

    let rename_column = "ALTER TABLE tab RENAME COLUMN foo TO new_foo";
    match verified_stmt(rename_column) {
        Statement::AlterTable {
            name,
            operation:
                AlterTableOperation::RenameColumn {
                    old_column_name,
                    new_column_name,
                },
        } => {
            assert_eq!("tab", name.to_string());
            assert_eq!(old_column_name.to_string(), "foo");
            assert_eq!(new_column_name.to_string(), "new_foo");
        }
        _ => unreachable!(),
    }
}

#[test]
fn parse_alter_table_constraints() {
    check_one("CONSTRAINT address_pkey PRIMARY KEY (address_id)");
    check_one("CONSTRAINT uk_task UNIQUE (report_date, task_id)");
    check_one(
        "CONSTRAINT customer_address_id_fkey FOREIGN KEY (address_id) \
         REFERENCES public.address(address_id)",
    );
    check_one("CONSTRAINT ck CHECK (rtrim(ltrim(REF_CODE)) <> '')");

    check_one("PRIMARY KEY (foo, bar)");
    check_one("UNIQUE (id)");
    check_one("FOREIGN KEY (foo, bar) REFERENCES AnotherTable(foo, bar)");
    check_one("CHECK (end_date > start_date OR end_date IS NULL)");

    fn check_one(constraint_text: &str) {
        match verified_stmt(&format!("ALTER TABLE tab ADD {}", constraint_text)) {
            Statement::AlterTable {
                name,
                operation: AlterTableOperation::AddConstraint(constraint),
            } => {
                assert_eq!("tab", name.to_string());
                assert_eq!(constraint_text, constraint.to_string());
            }
            _ => unreachable!(),
        }
        verified_stmt(&format!("CREATE TABLE foo (id INT, {})", constraint_text));
    }
}

#[test]
fn parse_alter_table_drop_column() {
    check_one("DROP COLUMN IF EXISTS is_active CASCADE");
    one_statement_parses_to(
        "ALTER TABLE tab DROP IF EXISTS is_active CASCADE",
        "ALTER TABLE tab DROP COLUMN IF EXISTS is_active CASCADE",
    );
    one_statement_parses_to(
        "ALTER TABLE tab DROP is_active CASCADE",
        "ALTER TABLE tab DROP COLUMN is_active CASCADE",
    );

    fn check_one(constraint_text: &str) {
        match verified_stmt(&format!("ALTER TABLE tab {}", constraint_text)) {
            Statement::AlterTable {
                name,
                operation:
                    AlterTableOperation::DropColumn {
                        column_name,
                        if_exists,
                        cascade,
                    },
            } => {
                assert_eq!("tab", name.to_string());
                assert_eq!("is_active", column_name.to_string());
                assert!(if_exists);
                assert!(cascade);
            }
            _ => unreachable!(),
        }
    }
}

#[test]
fn parse_bad_constraint() {
    let res = parse_sql_statements("ALTER TABLE tab ADD");
    assert_eq!(
        ParserError::ParserError("Expected identifier, found: EOF".to_string()),
        res.unwrap_err()
    );

    let res = parse_sql_statements("CREATE TABLE tab (foo int,");
    assert_eq!(
        ParserError::ParserError(
            "Expected column name or constraint definition, found: EOF".to_string()
        ),
        res.unwrap_err()
    );
}

#[test]
fn parse_scalar_function_in_projection() {
    let sql = "SELECT sqrt(id) FROM foo";
    let select = verified_only_select(sql);
    assert_eq!(
        &Expr::Function(Function {
            name: ObjectName(vec![Ident::new("sqrt")]),
<<<<<<< HEAD
            params: vec![],
            args: vec![FunctionArg::Unnamed(Expr::Identifier(Ident::new("id")))],
=======
            args: vec![FunctionArg::Unnamed(FunctionArgExpr::Expr(
                Expr::Identifier(Ident::new("id"))
            ))],
>>>>>>> 823635d2
            over: None,
            distinct: false,
        }),
        expr_from_projection(only(&select.projection))
    );
}

fn run_explain_analyze(query: &str, expected_verbose: bool, expected_analyze: bool) {
    match verified_stmt(query) {
        Statement::Explain {
            describe_alias: _,
            analyze,
            verbose,
            statement,
        } => {
            assert_eq!(verbose, expected_verbose);
            assert_eq!(analyze, expected_analyze);
            assert_eq!("SELECT sqrt(id) FROM foo", statement.to_string());
        }
        _ => panic!("Unexpected Statement, must be Explain"),
    }
}

#[test]
fn parse_explain_table() {
    let validate_explain = |query: &str, expected_describe_alias: bool| match verified_stmt(query) {
        Statement::ExplainTable {
            describe_alias,
            table_name,
        } => {
            assert_eq!(describe_alias, expected_describe_alias);
            assert_eq!("test_identifier", table_name.to_string());
        }
        _ => panic!("Unexpected Statement, must be ExplainTable"),
    };

    validate_explain("EXPLAIN test_identifier", false);
    validate_explain("DESCRIBE test_identifier", true);
}

#[test]
fn parse_explain_analyze_with_simple_select() {
    // Describe is an alias for EXPLAIN
    run_explain_analyze("DESCRIBE SELECT sqrt(id) FROM foo", false, false);

    run_explain_analyze("EXPLAIN SELECT sqrt(id) FROM foo", false, false);
    run_explain_analyze("EXPLAIN VERBOSE SELECT sqrt(id) FROM foo", true, false);
    run_explain_analyze("EXPLAIN ANALYZE SELECT sqrt(id) FROM foo", false, true);
    run_explain_analyze(
        "EXPLAIN ANALYZE VERBOSE SELECT sqrt(id) FROM foo",
        true,
        true,
    );
}

#[test]
fn parse_named_argument_function() {
    let sql = "SELECT FUN(a => '1', b => '2') FROM foo";
    let select = verified_only_select(sql);

    assert_eq!(
        &Expr::Function(Function {
            name: ObjectName(vec![Ident::new("FUN")]),
            params: vec![],
            args: vec![
                FunctionArg::Named {
                    name: Ident::new("a"),
                    arg: FunctionArgExpr::Expr(Expr::Value(Value::SingleQuotedString(
                        "1".to_owned()
                    ))),
                },
                FunctionArg::Named {
                    name: Ident::new("b"),
                    arg: FunctionArgExpr::Expr(Expr::Value(Value::SingleQuotedString(
                        "2".to_owned()
                    ))),
                },
            ],
            over: None,
            distinct: false,
        }),
        expr_from_projection(only(&select.projection))
    );
}

#[test]
fn parse_window_functions() {
    let sql = "SELECT row_number() OVER (ORDER BY dt DESC), \
               sum(foo) OVER (PARTITION BY a, b ORDER BY c, d \
               ROWS BETWEEN UNBOUNDED PRECEDING AND CURRENT ROW), \
               avg(bar) OVER (ORDER BY a \
               RANGE BETWEEN 1 PRECEDING AND 1 FOLLOWING), \
               max(baz) OVER (ORDER BY a \
               ROWS UNBOUNDED PRECEDING), \
               sum(qux) OVER (ORDER BY a \
               GROUPS BETWEEN 1 PRECEDING AND 1 FOLLOWING) \
               FROM foo";
    let select = verified_only_select(sql);
    assert_eq!(5, select.projection.len());
    assert_eq!(
        &Expr::Function(Function {
            name: ObjectName(vec![Ident::new("row_number")]),
            params: vec![],
            args: vec![],
            over: Some(WindowSpec {
                partition_by: vec![],
                order_by: vec![OrderByExpr {
                    expr: Expr::Identifier(Ident::new("dt")),
                    asc: Some(false),
                    nulls_first: None,
                }],
                window_frame: None,
            }),
            distinct: false,
        }),
        expr_from_projection(&select.projection[0])
    );
}

#[test]
fn parse_aggregate_with_group_by() {
    let sql = "SELECT a, COUNT(1), MIN(b), MAX(b) FROM foo GROUP BY a";
    let _ast = verified_only_select(sql);
    //TODO: assertions
}

#[test]
fn parse_literal_decimal() {
    // These numbers were explicitly chosen to not roundtrip if represented as
    // f64s (i.e., as 64-bit binary floating point numbers).
    let sql = "SELECT 0.300000000000000004, 9007199254740993.0";
    let select = verified_only_select(sql);
    assert_eq!(2, select.projection.len());
    assert_eq!(
        &Expr::Value(number("0.300000000000000004")),
        expr_from_projection(&select.projection[0]),
    );
    assert_eq!(
        &Expr::Value(number("9007199254740993.0")),
        expr_from_projection(&select.projection[1]),
    )
}

#[test]
fn parse_literal_string() {
    let sql = "SELECT 'one', N'national string', X'deadBEEF'";
    let select = verified_only_select(sql);
    assert_eq!(3, select.projection.len());
    assert_eq!(
        &Expr::Value(Value::SingleQuotedString("one".to_string())),
        expr_from_projection(&select.projection[0])
    );
    assert_eq!(
        &Expr::Value(Value::NationalStringLiteral("national string".to_string())),
        expr_from_projection(&select.projection[1])
    );
    assert_eq!(
        &Expr::Value(Value::HexStringLiteral("deadBEEF".to_string())),
        expr_from_projection(&select.projection[2])
    );

    one_statement_parses_to("SELECT x'deadBEEF'", "SELECT X'deadBEEF'");
}

#[test]
fn parse_literal_negative() {
    let sql = "SELECT -256";
    let select = verified_only_select(sql);
    let expr = expr_from_projection(only(&select.projection));

    #[cfg(feature = "bigdecimal")]
    assert_eq!(
        &Expr::Value(Value::Number(bigdecimal::BigDecimal::from(-256), false)),
        expr
    );

    #[cfg(not(feature = "bigdecimal"))]
    assert_eq!(expr, &Expr::Value(Value::Number("-256".into(), false)));
}

#[test]
fn parse_math() {
    let sql = "SELECT 1 + 2 * 3 - 4";
    let select = verified_only_select(sql);
    let expr = expr_from_projection(only(&select.projection));
    let expr_str = format!("{:?}", expr);

    #[cfg(feature = "bigdecimal")]
    assert_eq!(
        "BinaryOp { left: BinaryOp \
        { left: Value(Number(BigDecimal(\"1\"), false)), op: Plus, right: BinaryOp \
        { left: Value(Number(BigDecimal(\"2\"), false)), op: Multiply, \
        right: Value(Number(BigDecimal(\"3\"), false)) } }, op: Minus, \
        right: Value(Number(BigDecimal(\"4\"), false)) }",
        expr_str
    );

    #[cfg(not(feature = "bigdecimal"))]
    assert_eq!(
        "BinaryOp \
    { left: BinaryOp { left: Value(Number(\"1\", false)), op: Plus, \
    right: BinaryOp { left: Value(Number(\"2\", false)), op: Multiply, \
    right: Value(Number(\"3\", false)) } }, op: Minus, right: Value(Number(\"4\", false)) }",
        expr_str
    );
}

#[test]
fn parse_literal_date() {
    let sql = "SELECT DATE '1999-01-01'";
    let select = verified_only_select(sql);
    assert_eq!(
        &Expr::TypedString {
            data_type: DataType::Date,
            value: "1999-01-01".into()
        },
        expr_from_projection(only(&select.projection)),
    );
}

#[test]
fn parse_literal_time() {
    let sql = "SELECT TIME '01:23:34'";
    let select = verified_only_select(sql);
    assert_eq!(
        &Expr::TypedString {
            data_type: DataType::Time,
            value: "01:23:34".into()
        },
        expr_from_projection(only(&select.projection)),
    );
}

#[test]
fn parse_literal_timestamp() {
    let sql = "SELECT TIMESTAMP '1999-01-01 01:23:34'";
    let select = verified_only_select(sql);
    assert_eq!(
        &Expr::TypedString {
            data_type: DataType::Timestamp,
            value: "1999-01-01 01:23:34".into()
        },
        expr_from_projection(only(&select.projection)),
    );
}

#[test]
fn parse_literal_interval() {
    let sql = "SELECT INTERVAL '1-1' YEAR TO MONTH";
    let select = verified_only_select(sql);
    assert_eq!(
        &Expr::Value(Value::Interval {
            value: "1-1".into(),
            leading_field: Some(DateTimeField::Year),
            leading_precision: None,
            last_field: Some(DateTimeField::Month),
            fractional_seconds_precision: None,
        }),
        expr_from_projection(only(&select.projection)),
    );

    let sql = "SELECT INTERVAL '01:01.01' MINUTE (5) TO SECOND (5)";
    let select = verified_only_select(sql);
    assert_eq!(
        &Expr::Value(Value::Interval {
            value: "01:01.01".into(),
            leading_field: Some(DateTimeField::Minute),
            leading_precision: Some(5),
            last_field: Some(DateTimeField::Second),
            fractional_seconds_precision: Some(5),
        }),
        expr_from_projection(only(&select.projection)),
    );

    let sql = "SELECT INTERVAL '1' SECOND (5, 4)";
    let select = verified_only_select(sql);
    assert_eq!(
        &Expr::Value(Value::Interval {
            value: "1".into(),
            leading_field: Some(DateTimeField::Second),
            leading_precision: Some(5),
            last_field: None,
            fractional_seconds_precision: Some(4),
        }),
        expr_from_projection(only(&select.projection)),
    );

    let sql = "SELECT INTERVAL '10' HOUR";
    let select = verified_only_select(sql);
    assert_eq!(
        &Expr::Value(Value::Interval {
            value: "10".into(),
            leading_field: Some(DateTimeField::Hour),
            leading_precision: None,
            last_field: None,
            fractional_seconds_precision: None,
        }),
        expr_from_projection(only(&select.projection)),
    );

    let sql = "SELECT INTERVAL '10' HOUR (1)";
    let select = verified_only_select(sql);
    assert_eq!(
        &Expr::Value(Value::Interval {
            value: "10".into(),
            leading_field: Some(DateTimeField::Hour),
            leading_precision: Some(1),
            last_field: None,
            fractional_seconds_precision: None,
        }),
        expr_from_projection(only(&select.projection)),
    );

    let sql = "SELECT INTERVAL '1 DAY'";
    let select = verified_only_select(sql);
    assert_eq!(
        &Expr::Value(Value::Interval {
            value: "1 DAY".into(),
            leading_field: None,
            leading_precision: None,
            last_field: None,
            fractional_seconds_precision: None,
        }),
        expr_from_projection(only(&select.projection)),
    );

    let result = parse_sql_statements("SELECT INTERVAL '1' SECOND TO SECOND");
    assert_eq!(
        ParserError::ParserError("Expected end of statement, found: SECOND".to_string()),
        result.unwrap_err(),
    );

    let result = parse_sql_statements("SELECT INTERVAL '10' HOUR (1) TO HOUR (2)");
    assert_eq!(
        ParserError::ParserError("Expected end of statement, found: (".to_string()),
        result.unwrap_err(),
    );

    verified_only_select("SELECT INTERVAL '1' YEAR");
    verified_only_select("SELECT INTERVAL '1' MONTH");
    verified_only_select("SELECT INTERVAL '1' DAY");
    verified_only_select("SELECT INTERVAL '1' HOUR");
    verified_only_select("SELECT INTERVAL '1' MINUTE");
    verified_only_select("SELECT INTERVAL '1' SECOND");
    verified_only_select("SELECT INTERVAL '1' YEAR TO MONTH");
    verified_only_select("SELECT INTERVAL '1' DAY TO HOUR");
    verified_only_select("SELECT INTERVAL '1' DAY TO MINUTE");
    verified_only_select("SELECT INTERVAL '1' DAY TO SECOND");
    verified_only_select("SELECT INTERVAL '1' HOUR TO MINUTE");
    verified_only_select("SELECT INTERVAL '1' HOUR TO SECOND");
    verified_only_select("SELECT INTERVAL '1' MINUTE TO SECOND");
    verified_only_select("SELECT INTERVAL '1 YEAR'");
    verified_only_select("SELECT INTERVAL '1 YEAR' AS one_year");
    one_statement_parses_to(
        "SELECT INTERVAL '1 YEAR' one_year",
        "SELECT INTERVAL '1 YEAR' AS one_year",
    );
}

#[test]
fn parse_simple_math_expr_plus() {
    let sql = "SELECT a + b, 2 + a, 2.5 + a, a_f + b_f, 2 + a_f, 2.5 + a_f FROM c";
    verified_only_select(sql);
}

#[test]
fn parse_simple_math_expr_minus() {
    let sql = "SELECT a - b, 2 - a, 2.5 - a, a_f - b_f, 2 - a_f, 2.5 - a_f FROM c";
    verified_only_select(sql);
}

#[test]
fn parse_table_function() {
    let select = verified_only_select("SELECT * FROM TABLE(FUN('1')) AS a");

    match only(select.from).relation {
        TableFactor::TableFunction { expr, alias } => {
            let expected_expr = Expr::Function(Function {
                name: ObjectName(vec![Ident::new("FUN")]),
<<<<<<< HEAD
                params: vec![],
                args: vec![FunctionArg::Unnamed(Expr::Value(
=======
                args: vec![FunctionArg::Unnamed(FunctionArgExpr::Expr(Expr::Value(
>>>>>>> 823635d2
                    Value::SingleQuotedString("1".to_owned()),
                )))],
                over: None,
                distinct: false,
            });
            assert_eq!(expr, expected_expr);
            assert_eq!(alias, table_alias("a"))
        }
        _ => panic!("Expecting TableFactor::TableFunction"),
    }

    let res = parse_sql_statements("SELECT * FROM TABLE '1' AS a");
    assert_eq!(
        ParserError::ParserError("Expected (, found: \'1\'".to_string()),
        res.unwrap_err()
    );

    let res = parse_sql_statements("SELECT * FROM TABLE (FUN(a) AS a");
    assert_eq!(
        ParserError::ParserError("Expected ), found: AS".to_string()),
        res.unwrap_err()
    );
}

#[test]
fn parse_delimited_identifiers() {
    // check that quoted identifiers in any position remain quoted after serialization
    let select = verified_only_select(
        r#"SELECT "alias"."bar baz", "myfun"(), "simple id" AS "column alias" FROM "a table" AS "alias""#,
    );
    // check FROM
    match only(select.from).relation {
        TableFactor::Table {
            name,
            alias,
            args,
            with_hints,
        } => {
            assert_eq!(vec![Ident::with_quote('"', "a table")], name.0);
            assert_eq!(Ident::with_quote('"', "alias"), alias.unwrap().name);
            assert!(args.is_empty());
            assert!(with_hints.is_empty());
        }
        _ => panic!("Expecting TableFactor::Table"),
    }
    // check SELECT
    assert_eq!(3, select.projection.len());
    assert_eq!(
        &Expr::CompoundIdentifier(vec![
            Ident::with_quote('"', "alias"),
            Ident::with_quote('"', "bar baz")
        ]),
        expr_from_projection(&select.projection[0]),
    );
    assert_eq!(
        &Expr::Function(Function {
            name: ObjectName(vec![Ident::with_quote('"', "myfun")]),
            params: vec![],
            args: vec![],
            over: None,
            distinct: false,
        }),
        expr_from_projection(&select.projection[1]),
    );
    match &select.projection[2] {
        SelectItem::ExprWithAlias { expr, alias } => {
            assert_eq!(&Expr::Identifier(Ident::with_quote('"', "simple id")), expr);
            assert_eq!(&Ident::with_quote('"', "column alias"), alias);
        }
        _ => panic!("Expected ExprWithAlias"),
    }

    verified_stmt(r#"CREATE TABLE "foo" ("bar" "int")"#);
    verified_stmt(r#"ALTER TABLE foo ADD CONSTRAINT "bar" PRIMARY KEY (baz)"#);
    //TODO verified_stmt(r#"UPDATE foo SET "bar" = 5"#);
}

#[test]
fn parse_parens() {
    use self::BinaryOperator::*;
    use self::Expr::*;
    let sql = "(a + b) - (c + d)";
    assert_eq!(
        BinaryOp {
            left: Box::new(Nested(Box::new(BinaryOp {
                left: Box::new(Identifier(Ident::new("a"))),
                op: Plus,
                right: Box::new(Identifier(Ident::new("b")))
            }))),
            op: Minus,
            right: Box::new(Nested(Box::new(BinaryOp {
                left: Box::new(Identifier(Ident::new("c"))),
                op: Plus,
                right: Box::new(Identifier(Ident::new("d")))
            })))
        },
        verified_expr(sql)
    );
}

#[test]
fn parse_tuples() {
    use self::BinaryOperator::*;
    use self::Expr::*;
    let sql = "(a, b) = (c, d)";
    assert_eq!(
        BinaryOp {
            left: Box::new(Tuple(vec![
                Identifier(Ident::new("a")),
                Identifier(Ident::new("b")),
            ])),
            op: Eq,
            right: Box::new(Tuple(vec![
                Identifier(Ident::new("c")),
                Identifier(Ident::new("d")),
            ])),
        },
        verified_expr(sql)
    );
}

#[test]
fn parse_searched_case_expr() {
    let sql = "SELECT CASE WHEN bar IS NULL THEN 'null' WHEN bar = 0 THEN '=0' WHEN bar >= 0 THEN '>=0' ELSE '<0' END FROM foo";
    use self::BinaryOperator::*;
    use self::Expr::{BinaryOp, Case, Identifier, IsNull};
    let select = verified_only_select(sql);
    assert_eq!(
        &Case {
            operand: None,
            conditions: vec![
                IsNull(Box::new(Identifier(Ident::new("bar")))),
                BinaryOp {
                    left: Box::new(Identifier(Ident::new("bar"))),
                    op: Eq,
                    right: Box::new(Expr::Value(number("0")))
                },
                BinaryOp {
                    left: Box::new(Identifier(Ident::new("bar"))),
                    op: GtEq,
                    right: Box::new(Expr::Value(number("0")))
                }
            ],
            results: vec![
                Expr::Value(Value::SingleQuotedString("null".to_string())),
                Expr::Value(Value::SingleQuotedString("=0".to_string())),
                Expr::Value(Value::SingleQuotedString(">=0".to_string()))
            ],
            else_result: Some(Box::new(Expr::Value(Value::SingleQuotedString(
                "<0".to_string()
            ))))
        },
        expr_from_projection(only(&select.projection)),
    );
}

#[test]
fn parse_simple_case_expr() {
    // ANSI calls a CASE expression with an operand "<simple case>"
    let sql = "SELECT CASE foo WHEN 1 THEN 'Y' ELSE 'N' END";
    let select = verified_only_select(sql);
    use self::Expr::{Case, Identifier};
    assert_eq!(
        &Case {
            operand: Some(Box::new(Identifier(Ident::new("foo")))),
            conditions: vec![Expr::Value(number("1"))],
            results: vec![Expr::Value(Value::SingleQuotedString("Y".to_string())),],
            else_result: Some(Box::new(Expr::Value(Value::SingleQuotedString(
                "N".to_string()
            ))))
        },
        expr_from_projection(only(&select.projection)),
    );
}

#[test]
fn parse_from_advanced() {
    let sql = "SELECT * FROM fn(1, 2) AS foo, schema.bar AS bar WITH (NOLOCK)";
    let _select = verified_only_select(sql);
}

#[test]
fn parse_implicit_join() {
    let sql = "SELECT * FROM t1, t2";
    let select = verified_only_select(sql);
    assert_eq!(
        vec![
            TableWithJoins {
                relation: TableFactor::Table {
                    name: ObjectName(vec!["t1".into()]),
                    alias: None,
                    args: vec![],
                    with_hints: vec![],
                },
                joins: vec![],
            },
            TableWithJoins {
                relation: TableFactor::Table {
                    name: ObjectName(vec!["t2".into()]),
                    alias: None,
                    args: vec![],
                    with_hints: vec![],
                },
                joins: vec![],
            }
        ],
        select.from,
    );

    let sql = "SELECT * FROM t1a NATURAL JOIN t1b, t2a NATURAL JOIN t2b";
    let select = verified_only_select(sql);
    assert_eq!(
        vec![
            TableWithJoins {
                relation: TableFactor::Table {
                    name: ObjectName(vec!["t1a".into()]),
                    alias: None,
                    args: vec![],
                    with_hints: vec![],
                },
                joins: vec![Join {
                    relation: TableFactor::Table {
                        name: ObjectName(vec!["t1b".into()]),
                        alias: None,
                        args: vec![],
                        with_hints: vec![],
                    },
                    join_operator: JoinOperator::Inner(JoinConstraint::Natural),
                }]
            },
            TableWithJoins {
                relation: TableFactor::Table {
                    name: ObjectName(vec!["t2a".into()]),
                    alias: None,
                    args: vec![],
                    with_hints: vec![],
                },
                joins: vec![Join {
                    relation: TableFactor::Table {
                        name: ObjectName(vec!["t2b".into()]),
                        alias: None,
                        args: vec![],
                        with_hints: vec![],
                    },
                    join_operator: JoinOperator::Inner(JoinConstraint::Natural),
                }]
            }
        ],
        select.from,
    );
}

#[test]
fn parse_cross_join() {
    let sql = "SELECT * FROM t1 CROSS JOIN t2";
    let select = verified_only_select(sql);
    assert_eq!(
        Join {
            relation: TableFactor::Table {
                name: ObjectName(vec![Ident::new("t2")]),
                alias: None,
                args: vec![],
                with_hints: vec![],
            },
            join_operator: JoinOperator::CrossJoin
        },
        only(only(select.from).joins),
    );
}

#[test]
fn parse_joins_on() {
    fn join_with_constraint(
        relation: impl Into<String>,
        alias: Option<TableAlias>,
        f: impl Fn(JoinConstraint) -> JoinOperator,
    ) -> Join {
        Join {
            relation: TableFactor::Table {
                name: ObjectName(vec![Ident::new(relation.into())]),
                alias,
                args: vec![],
                with_hints: vec![],
            },
            join_operator: f(JoinConstraint::On(Expr::BinaryOp {
                left: Box::new(Expr::Identifier("c1".into())),
                op: BinaryOperator::Eq,
                right: Box::new(Expr::Identifier("c2".into())),
            })),
        }
    }
    // Test parsing of aliases
    assert_eq!(
        only(&verified_only_select("SELECT * FROM t1 JOIN t2 AS foo ON c1 = c2").from).joins,
        vec![join_with_constraint(
            "t2",
            table_alias("foo"),
            JoinOperator::Inner
        )]
    );
    one_statement_parses_to(
        "SELECT * FROM t1 JOIN t2 foo ON c1 = c2",
        "SELECT * FROM t1 JOIN t2 AS foo ON c1 = c2",
    );
    // Test parsing of different join operators
    assert_eq!(
        only(&verified_only_select("SELECT * FROM t1 JOIN t2 ON c1 = c2").from).joins,
        vec![join_with_constraint("t2", None, JoinOperator::Inner)]
    );
    assert_eq!(
        only(&verified_only_select("SELECT * FROM t1 LEFT JOIN t2 ON c1 = c2").from).joins,
        vec![join_with_constraint("t2", None, JoinOperator::LeftOuter)]
    );
    assert_eq!(
        only(&verified_only_select("SELECT * FROM t1 RIGHT JOIN t2 ON c1 = c2").from).joins,
        vec![join_with_constraint("t2", None, JoinOperator::RightOuter)]
    );
    assert_eq!(
        only(&verified_only_select("SELECT * FROM t1 FULL JOIN t2 ON c1 = c2").from).joins,
        vec![join_with_constraint("t2", None, JoinOperator::FullOuter)]
    );
}

#[test]
fn parse_joins_using() {
    fn join_with_constraint(
        relation: impl Into<String>,
        alias: Option<TableAlias>,
        f: impl Fn(JoinConstraint) -> JoinOperator,
    ) -> Join {
        Join {
            relation: TableFactor::Table {
                name: ObjectName(vec![Ident::new(relation.into())]),
                alias,
                args: vec![],
                with_hints: vec![],
            },
            join_operator: f(JoinConstraint::Using(vec!["c1".into()])),
        }
    }
    // Test parsing of aliases
    assert_eq!(
        only(&verified_only_select("SELECT * FROM t1 JOIN t2 AS foo USING(c1)").from).joins,
        vec![join_with_constraint(
            "t2",
            table_alias("foo"),
            JoinOperator::Inner
        )]
    );
    one_statement_parses_to(
        "SELECT * FROM t1 JOIN t2 foo USING(c1)",
        "SELECT * FROM t1 JOIN t2 AS foo USING(c1)",
    );
    // Test parsing of different join operators
    assert_eq!(
        only(&verified_only_select("SELECT * FROM t1 JOIN t2 USING(c1)").from).joins,
        vec![join_with_constraint("t2", None, JoinOperator::Inner)]
    );
    assert_eq!(
        only(&verified_only_select("SELECT * FROM t1 LEFT JOIN t2 USING(c1)").from).joins,
        vec![join_with_constraint("t2", None, JoinOperator::LeftOuter)]
    );
    assert_eq!(
        only(&verified_only_select("SELECT * FROM t1 RIGHT JOIN t2 USING(c1)").from).joins,
        vec![join_with_constraint("t2", None, JoinOperator::RightOuter)]
    );
    assert_eq!(
        only(&verified_only_select("SELECT * FROM t1 FULL JOIN t2 USING(c1)").from).joins,
        vec![join_with_constraint("t2", None, JoinOperator::FullOuter)]
    );
}

#[test]
fn parse_natural_join() {
    fn natural_join(f: impl Fn(JoinConstraint) -> JoinOperator) -> Join {
        Join {
            relation: TableFactor::Table {
                name: ObjectName(vec![Ident::new("t2")]),
                alias: None,
                args: vec![],
                with_hints: vec![],
            },
            join_operator: f(JoinConstraint::Natural),
        }
    }
    assert_eq!(
        only(&verified_only_select("SELECT * FROM t1 NATURAL JOIN t2").from).joins,
        vec![natural_join(JoinOperator::Inner)]
    );
    assert_eq!(
        only(&verified_only_select("SELECT * FROM t1 NATURAL LEFT JOIN t2").from).joins,
        vec![natural_join(JoinOperator::LeftOuter)]
    );
    assert_eq!(
        only(&verified_only_select("SELECT * FROM t1 NATURAL RIGHT JOIN t2").from).joins,
        vec![natural_join(JoinOperator::RightOuter)]
    );
    assert_eq!(
        only(&verified_only_select("SELECT * FROM t1 NATURAL FULL JOIN t2").from).joins,
        vec![natural_join(JoinOperator::FullOuter)]
    );

    let sql = "SELECT * FROM t1 natural";
    assert_eq!(
        ParserError::ParserError("Expected a join type after NATURAL, found: EOF".to_string()),
        parse_sql_statements(sql).unwrap_err(),
    );
}

#[test]
fn parse_complex_join() {
    let sql = "SELECT c1, c2 FROM t1, t4 JOIN t2 ON t2.c = t1.c LEFT JOIN t3 USING(q, c) WHERE t4.c = t1.c";
    verified_only_select(sql);
}

#[test]
fn parse_join_nesting() {
    let sql = "SELECT * FROM a NATURAL JOIN (b NATURAL JOIN (c NATURAL JOIN d NATURAL JOIN e)) \
               NATURAL JOIN (f NATURAL JOIN (g NATURAL JOIN h))";
    assert_eq!(
        only(&verified_only_select(sql).from).joins,
        vec![
            join(nest!(table("b"), nest!(table("c"), table("d"), table("e")))),
            join(nest!(table("f"), nest!(table("g"), table("h"))))
        ],
    );

    let sql = "SELECT * FROM (a NATURAL JOIN b) NATURAL JOIN c";
    let select = verified_only_select(sql);
    let from = only(select.from);
    assert_eq!(from.relation, nest!(table("a"), table("b")));
    assert_eq!(from.joins, vec![join(table("c"))]);

    let sql = "SELECT * FROM (((a NATURAL JOIN b)))";
    let select = verified_only_select(sql);
    let from = only(select.from);
    assert_eq!(from.relation, nest!(nest!(nest!(table("a"), table("b")))));
    assert_eq!(from.joins, vec![]);

    let sql = "SELECT * FROM a NATURAL JOIN (((b NATURAL JOIN c)))";
    let select = verified_only_select(sql);
    let from = only(select.from);
    assert_eq!(from.relation, table("a"));
    assert_eq!(
        from.joins,
        vec![join(nest!(nest!(nest!(table("b"), table("c")))))]
    );
}

#[test]
fn parse_join_syntax_variants() {
    one_statement_parses_to(
        "SELECT c1 FROM t1 INNER JOIN t2 USING(c1)",
        "SELECT c1 FROM t1 JOIN t2 USING(c1)",
    );
    one_statement_parses_to(
        "SELECT c1 FROM t1 LEFT OUTER JOIN t2 USING(c1)",
        "SELECT c1 FROM t1 LEFT JOIN t2 USING(c1)",
    );
    one_statement_parses_to(
        "SELECT c1 FROM t1 RIGHT OUTER JOIN t2 USING(c1)",
        "SELECT c1 FROM t1 RIGHT JOIN t2 USING(c1)",
    );
    one_statement_parses_to(
        "SELECT c1 FROM t1 FULL OUTER JOIN t2 USING(c1)",
        "SELECT c1 FROM t1 FULL JOIN t2 USING(c1)",
    );

    let res = parse_sql_statements("SELECT * FROM a OUTER JOIN b ON 1");
    assert_eq!(
        ParserError::ParserError("Expected APPLY, found: JOIN".to_string()),
        res.unwrap_err()
    );
}

#[test]
fn parse_ctes() {
    let cte_sqls = vec!["SELECT 1 AS foo", "SELECT 2 AS bar"];
    let with = &format!(
        "WITH a AS ({}), b AS ({}) SELECT foo + bar FROM a, b",
        cte_sqls[0], cte_sqls[1]
    );

    fn assert_ctes_in_select(expected: &[&str], sel: &Query) {
        for (i, exp) in expected.iter().enumerate() {
            let Cte { alias, query, .. } = &sel.with.as_ref().unwrap().cte_tables[i];
            assert_eq!(*exp, query.to_string());
            assert_eq!(
                if i == 0 {
                    Ident::new("a")
                } else {
                    Ident::new("b")
                },
                alias.name
            );
            assert!(alias.columns.is_empty());
        }
    }

    // Top-level CTE
    assert_ctes_in_select(&cte_sqls, &verified_query(with));
    // CTE in a subquery
    let sql = &format!("SELECT ({})", with);
    let select = verified_only_select(sql);
    match expr_from_projection(only(&select.projection)) {
        Expr::Subquery(ref subquery) => {
            assert_ctes_in_select(&cte_sqls, subquery.as_ref());
        }
        _ => panic!("Expected subquery"),
    }
    // CTE in a derived table
    let sql = &format!("SELECT * FROM ({})", with);
    let select = verified_only_select(sql);
    match only(select.from).relation {
        TableFactor::Derived { subquery, .. } => {
            assert_ctes_in_select(&cte_sqls, subquery.as_ref())
        }
        _ => panic!("Expected derived table"),
    }
    // CTE in a view
    let sql = &format!("CREATE VIEW v AS {}", with);
    match verified_stmt(sql) {
        Statement::CreateView { query, .. } => assert_ctes_in_select(&cte_sqls, &query),
        _ => panic!("Expected CREATE VIEW"),
    }
    // CTE in a CTE...
    let sql = &format!("WITH outer_cte AS ({}) SELECT * FROM outer_cte", with);
    let select = verified_query(sql);
    assert_ctes_in_select(&cte_sqls, &only(&select.with.unwrap().cte_tables).query);
}

#[test]
fn parse_cte_renamed_columns() {
    let sql = "WITH cte (col1, col2) AS (SELECT foo, bar FROM baz) SELECT * FROM cte";
    let query = all_dialects().verified_query(sql);
    assert_eq!(
        vec![Ident::new("col1"), Ident::new("col2")],
        query
            .with
            .unwrap()
            .cte_tables
            .first()
            .unwrap()
            .alias
            .columns
    );
}

#[test]
fn parse_recursive_cte() {
    let cte_query = "SELECT 1 UNION ALL SELECT val + 1 FROM nums WHERE val < 10".to_owned();
    let sql = &format!(
        "WITH RECURSIVE nums (val) AS ({}) SELECT * FROM nums",
        cte_query
    );

    let cte_query = verified_query(&cte_query);
    let query = verified_query(sql);

    let with = query.with.as_ref().unwrap();
    assert!(with.recursive);
    assert_eq!(with.cte_tables.len(), 1);
    let expected = Cte {
        alias: TableAlias {
            name: Ident {
                value: "nums".to_string(),
                quote_style: None,
            },
            columns: vec![Ident {
                value: "val".to_string(),
                quote_style: None,
            }],
        },
        query: cte_query,
        from: None,
    };
    assert_eq!(with.cte_tables.first().unwrap(), &expected);
}

#[test]
fn parse_derived_tables() {
    let sql = "SELECT a.x, b.y FROM (SELECT x FROM foo) AS a CROSS JOIN (SELECT y FROM bar) AS b";
    let _ = verified_only_select(sql);
    //TODO: add assertions

    let sql = "SELECT a.x, b.y \
               FROM (SELECT x FROM foo) AS a (x) \
               CROSS JOIN (SELECT y FROM bar) AS b (y)";
    let _ = verified_only_select(sql);
    //TODO: add assertions

    let sql = "SELECT * FROM (((SELECT 1)))";
    let _ = verified_only_select(sql);
    // TODO: add assertions

    let sql = "SELECT * FROM t NATURAL JOIN (((SELECT 1)))";
    let _ = verified_only_select(sql);
    // TODO: add assertions

    let sql = "SELECT * FROM (((SELECT 1) UNION (SELECT 2)) AS t1 NATURAL JOIN t2)";
    let select = verified_only_select(sql);
    let from = only(select.from);
    assert_eq!(
        from.relation,
        TableFactor::NestedJoin(Box::new(TableWithJoins {
            relation: TableFactor::Derived {
                lateral: false,
                subquery: Box::new(verified_query("(SELECT 1) UNION (SELECT 2)")),
                alias: Some(TableAlias {
                    name: "t1".into(),
                    columns: vec![],
                })
            },
            joins: vec![Join {
                relation: TableFactor::Table {
                    name: ObjectName(vec!["t2".into()]),
                    alias: None,
                    args: vec![],
                    with_hints: vec![],
                },
                join_operator: JoinOperator::Inner(JoinConstraint::Natural),
            }],
        }))
    );
}

#[test]
fn parse_union() {
    // TODO: add assertions
    verified_stmt("SELECT 1 UNION SELECT 2");
    verified_stmt("SELECT 1 UNION ALL SELECT 2");
    verified_stmt("SELECT 1 EXCEPT SELECT 2");
    verified_stmt("SELECT 1 EXCEPT ALL SELECT 2");
    verified_stmt("SELECT 1 INTERSECT SELECT 2");
    verified_stmt("SELECT 1 INTERSECT ALL SELECT 2");
    verified_stmt("SELECT 1 UNION SELECT 2 UNION SELECT 3");
    verified_stmt("SELECT 1 EXCEPT SELECT 2 UNION SELECT 3"); // Union[Except[1,2], 3]
    verified_stmt("SELECT 1 INTERSECT (SELECT 2 EXCEPT SELECT 3)");
    verified_stmt("WITH cte AS (SELECT 1 AS foo) (SELECT foo FROM cte ORDER BY 1 LIMIT 1)");
    verified_stmt("SELECT 1 UNION (SELECT 2 ORDER BY 1 LIMIT 1)");
    verified_stmt("SELECT 1 UNION SELECT 2 INTERSECT SELECT 3"); // Union[1, Intersect[2,3]]
    verified_stmt("SELECT foo FROM tab UNION SELECT bar FROM TAB");
    verified_stmt("(SELECT * FROM new EXCEPT SELECT * FROM old) UNION ALL (SELECT * FROM old EXCEPT SELECT * FROM new) ORDER BY 1");
}

#[test]
fn parse_values() {
    verified_stmt("SELECT * FROM (VALUES (1), (2), (3))");
    verified_stmt("SELECT * FROM (VALUES (1), (2), (3)), (VALUES (1, 2, 3))");
    verified_stmt("SELECT * FROM (VALUES (1)) UNION VALUES (1)");
}

#[test]
fn parse_multiple_statements() {
    fn test_with(sql1: &str, sql2_kw: &str, sql2_rest: &str) {
        // Check that a string consisting of two statements delimited by a semicolon
        // parses the same as both statements individually:
        let res = parse_sql_statements(&(sql1.to_owned() + ";" + sql2_kw + sql2_rest));
        assert_eq!(
            vec![
                one_statement_parses_to(sql1, ""),
                one_statement_parses_to(&(sql2_kw.to_owned() + sql2_rest), ""),
            ],
            res.unwrap()
        );
        // Check that extra semicolon at the end is stripped by normalization:
        one_statement_parses_to(&(sql1.to_owned() + ";"), sql1);
        // Check that forgetting the semicolon results in an error:
        let res = parse_sql_statements(&(sql1.to_owned() + " " + sql2_kw + sql2_rest));
        assert_eq!(
            ParserError::ParserError("Expected end of statement, found: ".to_string() + sql2_kw),
            res.unwrap_err()
        );
    }
    test_with("SELECT foo", "SELECT", " bar");
    // ensure that SELECT/WITH is not parsed as a table or column alias if ';'
    // separating the statements is omitted:
    test_with("SELECT foo FROM baz", "SELECT", " bar");
    test_with("SELECT foo", "WITH", " cte AS (SELECT 1 AS s) SELECT bar");
    test_with(
        "SELECT foo FROM baz",
        "WITH",
        " cte AS (SELECT 1 AS s) SELECT bar",
    );
    test_with("DELETE FROM foo", "SELECT", " bar");
    test_with("INSERT INTO foo VALUES (1)", "SELECT", " bar");
    test_with("CREATE TABLE foo (baz INT)", "SELECT", " bar");
    // Make sure that empty statements do not cause an error:
    let res = parse_sql_statements(";;");
    assert_eq!(0, res.unwrap().len());
}

#[test]
fn parse_scalar_subqueries() {
    let sql = "(SELECT 1) + (SELECT 2)";
    assert_matches!(
        verified_expr(sql),
        Expr::BinaryOp {
        op: BinaryOperator::Plus, ..
        //left: box Subquery { .. },
        //right: box Subquery { .. },
    }
    );
}

#[test]
fn parse_position() {
    one_statement_parses_to(
        "SELECT POSITION('2' IN '012345')",
        "SELECT POSITION('2' IN '012345')",
    );
}

#[test]
fn parse_substring() {
    one_statement_parses_to("SELECT SUBSTRING('1')", "SELECT SUBSTRING('1')");

    one_statement_parses_to(
        "SELECT SUBSTRING('1' FROM 1)",
        "SELECT SUBSTRING('1' FROM 1)",
    );

    one_statement_parses_to(
        "SELECT SUBSTRING('1' FROM 1 FOR 3)",
        "SELECT SUBSTRING('1' FROM 1 FOR 3)",
    );

    one_statement_parses_to("SELECT SUBSTRING('1' FOR 3)", "SELECT SUBSTRING('1' FOR 3)");

    one_statement_parses_to("SELECT SUBSTRING('1', 1)", "SELECT SUBSTRING('1' FROM 1)");

    one_statement_parses_to(
        "SELECT SUBSTRING('1', 1, 3)",
        "SELECT SUBSTRING('1' FROM 1 FOR 3)",
    );
}

#[test]
fn parse_trim() {
    one_statement_parses_to(
        "SELECT TRIM(BOTH 'xyz' FROM 'xyzfooxyz')",
        "SELECT TRIM(BOTH 'xyz' FROM 'xyzfooxyz')",
    );

    one_statement_parses_to(
        "SELECT TRIM(LEADING 'xyz' FROM 'xyzfooxyz')",
        "SELECT TRIM(LEADING 'xyz' FROM 'xyzfooxyz')",
    );

    one_statement_parses_to(
        "SELECT TRIM(TRAILING 'xyz' FROM 'xyzfooxyz')",
        "SELECT TRIM(TRAILING 'xyz' FROM 'xyzfooxyz')",
    );

    one_statement_parses_to("SELECT TRIM('   foo   ')", "SELECT TRIM('   foo   ')");

    assert_eq!(
        ParserError::ParserError("Expected ), found: 'xyz'".to_owned()),
        parse_sql_statements("SELECT TRIM(FOO 'xyz' FROM 'xyzfooxyz')").unwrap_err()
    );
}

#[test]
fn parse_exists_subquery() {
    let expected_inner = verified_query("SELECT 1");
    let sql = "SELECT * FROM t WHERE EXISTS (SELECT 1)";
    let select = verified_only_select(sql);
    assert_eq!(
        Expr::Exists(Box::new(expected_inner.clone())),
        select.selection.unwrap(),
    );

    let sql = "SELECT * FROM t WHERE NOT EXISTS (SELECT 1)";
    let select = verified_only_select(sql);
    assert_eq!(
        Expr::UnaryOp {
            op: UnaryOperator::Not,
            expr: Box::new(Expr::Exists(Box::new(expected_inner))),
        },
        select.selection.unwrap(),
    );

    verified_stmt("SELECT * FROM t WHERE EXISTS (WITH u AS (SELECT 1) SELECT * FROM u)");
    verified_stmt("SELECT EXISTS (SELECT 1)");

    let res = parse_sql_statements("SELECT EXISTS (");
    assert_eq!(
        ParserError::ParserError(
            "Expected SELECT, VALUES, or a subquery in the query body, found: EOF".to_string()
        ),
        res.unwrap_err(),
    );

    let res = parse_sql_statements("SELECT EXISTS (NULL)");
    assert_eq!(
        ParserError::ParserError(
            "Expected SELECT, VALUES, or a subquery in the query body, found: NULL".to_string()
        ),
        res.unwrap_err(),
    );
}

#[test]
fn parse_create_view() {
    let sql = "CREATE VIEW myschema.myview AS SELECT foo FROM bar";
    match verified_stmt(sql) {
        Statement::CreateView {
            name,
            columns,
            query,
            or_replace,
            materialized,
            with_options,
        } => {
            assert_eq!("myschema.myview", name.to_string());
            assert_eq!(Vec::<Ident>::new(), columns);
            assert_eq!("SELECT foo FROM bar", query.to_string());
            assert!(!materialized);
            assert!(!or_replace);
            assert_eq!(with_options, vec![]);
        }
        _ => unreachable!(),
    }
}

#[test]
fn parse_create_view_with_options() {
    let sql = "CREATE VIEW v WITH (foo = 'bar', a = 123) AS SELECT 1";
    match verified_stmt(sql) {
        Statement::CreateView { with_options, .. } => {
            assert_eq!(
                vec![
                    SqlOption {
                        name: "foo".into(),
                        value: Value::SingleQuotedString("bar".into())
                    },
                    SqlOption {
                        name: "a".into(),
                        value: number("123")
                    },
                ],
                with_options
            );
        }
        _ => unreachable!(),
    }
}

#[test]
fn parse_create_view_with_columns() {
    let sql = "CREATE VIEW v (has, cols) AS SELECT 1, 2";
    match verified_stmt(sql) {
        Statement::CreateView {
            name,
            columns,
            or_replace,
            with_options,
            query,
            materialized,
        } => {
            assert_eq!("v", name.to_string());
            assert_eq!(columns, vec![Ident::new("has"), Ident::new("cols")]);
            assert_eq!(with_options, vec![]);
            assert_eq!("SELECT 1, 2", query.to_string());
            assert!(!materialized);
            assert!(!or_replace)
        }
        _ => unreachable!(),
    }
}
#[test]
fn parse_create_or_replace_view() {
    let sql = "CREATE OR REPLACE VIEW v AS SELECT 1";
    match verified_stmt(sql) {
        Statement::CreateView {
            name,
            columns,
            or_replace,
            with_options,
            query,
            materialized,
        } => {
            assert_eq!("v", name.to_string());
            assert_eq!(columns, vec![]);
            assert_eq!(with_options, vec![]);
            assert_eq!("SELECT 1", query.to_string());
            assert!(!materialized);
            assert!(or_replace)
        }
        _ => unreachable!(),
    }
}

#[test]
fn parse_create_or_replace_materialized_view() {
    // Supported in BigQuery (Beta)
    // https://cloud.google.com/bigquery/docs/materialized-views-intro
    // and Snowflake:
    // https://docs.snowflake.com/en/sql-reference/sql/create-materialized-view.html
    let sql = "CREATE OR REPLACE MATERIALIZED VIEW v AS SELECT 1";
    match verified_stmt(sql) {
        Statement::CreateView {
            name,
            columns,
            or_replace,
            with_options,
            query,
            materialized,
        } => {
            assert_eq!("v", name.to_string());
            assert_eq!(columns, vec![]);
            assert_eq!(with_options, vec![]);
            assert_eq!("SELECT 1", query.to_string());
            assert!(materialized);
            assert!(or_replace)
        }
        _ => unreachable!(),
    }
}

#[test]
fn parse_create_materialized_view() {
    let sql = "CREATE MATERIALIZED VIEW myschema.myview AS SELECT foo FROM bar";
    match verified_stmt(sql) {
        Statement::CreateView {
            name,
            or_replace,
            columns,
            query,
            materialized,
            with_options,
        } => {
            assert_eq!("myschema.myview", name.to_string());
            assert_eq!(Vec::<Ident>::new(), columns);
            assert_eq!("SELECT foo FROM bar", query.to_string());
            assert!(materialized);
            assert_eq!(with_options, vec![]);
            assert!(!or_replace);
        }
        _ => unreachable!(),
    }
}

#[test]
fn parse_drop_table() {
    let sql = "DROP TABLE foo";
    match verified_stmt(sql) {
        Statement::Drop {
            object_type,
            if_exists,
            names,
            cascade,
            purge: _,
        } => {
            assert!(!if_exists);
            assert_eq!(ObjectType::Table, object_type);
            assert_eq!(
                vec!["foo"],
                names.iter().map(ToString::to_string).collect::<Vec<_>>()
            );
            assert!(!cascade);
        }
        _ => unreachable!(),
    }

    let sql = "DROP TABLE IF EXISTS foo, bar CASCADE";
    match verified_stmt(sql) {
        Statement::Drop {
            object_type,
            if_exists,
            names,
            cascade,
            purge: _,
        } => {
            assert!(if_exists);
            assert_eq!(ObjectType::Table, object_type);
            assert_eq!(
                vec!["foo", "bar"],
                names.iter().map(ToString::to_string).collect::<Vec<_>>()
            );
            assert!(cascade);
        }
        _ => unreachable!(),
    }

    let sql = "DROP TABLE";
    assert_eq!(
        ParserError::ParserError("Expected identifier, found: EOF".to_string()),
        parse_sql_statements(sql).unwrap_err(),
    );

    let sql = "DROP TABLE IF EXISTS foo, bar CASCADE RESTRICT";
    assert_eq!(
        ParserError::ParserError("Cannot specify both CASCADE and RESTRICT in DROP".to_string()),
        parse_sql_statements(sql).unwrap_err(),
    );
}

#[test]
fn parse_drop_view() {
    let sql = "DROP VIEW myschema.myview";
    match verified_stmt(sql) {
        Statement::Drop {
            names, object_type, ..
        } => {
            assert_eq!(
                vec!["myschema.myview"],
                names.iter().map(ToString::to_string).collect::<Vec<_>>()
            );
            assert_eq!(ObjectType::View, object_type);
        }
        _ => unreachable!(),
    }
}

#[test]
fn parse_invalid_subquery_without_parens() {
    let res = parse_sql_statements("SELECT SELECT 1 FROM bar WHERE 1=1 FROM baz");
    assert_eq!(
        ParserError::ParserError("Expected end of statement, found: 1".to_string()),
        res.unwrap_err()
    );
}

#[test]
fn parse_offset() {
    let expect = Some(Offset {
        value: Expr::Value(number("2")),
        rows: OffsetRows::Rows,
    });
    let ast = verified_query("SELECT foo FROM bar OFFSET 2 ROWS");
    assert_eq!(ast.offset, expect);
    let ast = verified_query("SELECT foo FROM bar WHERE foo = 4 OFFSET 2 ROWS");
    assert_eq!(ast.offset, expect);
    let ast = verified_query("SELECT foo FROM bar ORDER BY baz OFFSET 2 ROWS");
    assert_eq!(ast.offset, expect);
    let ast = verified_query("SELECT foo FROM bar WHERE foo = 4 ORDER BY baz OFFSET 2 ROWS");
    assert_eq!(ast.offset, expect);
    let ast = verified_query("SELECT foo FROM (SELECT * FROM bar OFFSET 2 ROWS) OFFSET 2 ROWS");
    assert_eq!(ast.offset, expect);
    match ast.body {
        SetExpr::Select(s) => match only(s.from).relation {
            TableFactor::Derived { subquery, .. } => {
                assert_eq!(subquery.offset, expect);
            }
            _ => panic!("Test broke"),
        },
        _ => panic!("Test broke"),
    }
    let ast = verified_query("SELECT 'foo' OFFSET 0 ROWS");
    assert_eq!(
        ast.offset,
        Some(Offset {
            value: Expr::Value(number("0")),
            rows: OffsetRows::Rows,
        })
    );
    let ast = verified_query("SELECT 'foo' OFFSET 1 ROW");
    assert_eq!(
        ast.offset,
        Some(Offset {
            value: Expr::Value(number("1")),
            rows: OffsetRows::Row,
        })
    );
    let ast = verified_query("SELECT 'foo' OFFSET 1");
    assert_eq!(
        ast.offset,
        Some(Offset {
            value: Expr::Value(number("1")),
            rows: OffsetRows::None,
        })
    );
}

#[test]
fn parse_fetch() {
    let fetch_first_two_rows_only = Some(Fetch {
        with_ties: false,
        percent: false,
        quantity: Some(Expr::Value(number("2"))),
    });
    let ast = verified_query("SELECT foo FROM bar FETCH FIRST 2 ROWS ONLY");
    assert_eq!(ast.fetch, fetch_first_two_rows_only);
    let ast = verified_query("SELECT 'foo' FETCH FIRST 2 ROWS ONLY");
    assert_eq!(ast.fetch, fetch_first_two_rows_only);
    let ast = verified_query("SELECT foo FROM bar FETCH FIRST ROWS ONLY");
    assert_eq!(
        ast.fetch,
        Some(Fetch {
            with_ties: false,
            percent: false,
            quantity: None,
        })
    );
    let ast = verified_query("SELECT foo FROM bar WHERE foo = 4 FETCH FIRST 2 ROWS ONLY");
    assert_eq!(ast.fetch, fetch_first_two_rows_only);
    let ast = verified_query("SELECT foo FROM bar ORDER BY baz FETCH FIRST 2 ROWS ONLY");
    assert_eq!(ast.fetch, fetch_first_two_rows_only);
    let ast = verified_query(
        "SELECT foo FROM bar WHERE foo = 4 ORDER BY baz FETCH FIRST 2 ROWS WITH TIES",
    );
    assert_eq!(
        ast.fetch,
        Some(Fetch {
            with_ties: true,
            percent: false,
            quantity: Some(Expr::Value(number("2"))),
        })
    );
    let ast = verified_query("SELECT foo FROM bar FETCH FIRST 50 PERCENT ROWS ONLY");
    assert_eq!(
        ast.fetch,
        Some(Fetch {
            with_ties: false,
            percent: true,
            quantity: Some(Expr::Value(number("50"))),
        })
    );
    let ast = verified_query(
        "SELECT foo FROM bar WHERE foo = 4 ORDER BY baz OFFSET 2 ROWS FETCH FIRST 2 ROWS ONLY",
    );
    assert_eq!(
        ast.offset,
        Some(Offset {
            value: Expr::Value(number("2")),
            rows: OffsetRows::Rows,
        })
    );
    assert_eq!(ast.fetch, fetch_first_two_rows_only);
    let ast = verified_query(
        "SELECT foo FROM (SELECT * FROM bar FETCH FIRST 2 ROWS ONLY) FETCH FIRST 2 ROWS ONLY",
    );
    assert_eq!(ast.fetch, fetch_first_two_rows_only);
    match ast.body {
        SetExpr::Select(s) => match only(s.from).relation {
            TableFactor::Derived { subquery, .. } => {
                assert_eq!(subquery.fetch, fetch_first_two_rows_only);
            }
            _ => panic!("Test broke"),
        },
        _ => panic!("Test broke"),
    }
    let ast = verified_query("SELECT foo FROM (SELECT * FROM bar OFFSET 2 ROWS FETCH FIRST 2 ROWS ONLY) OFFSET 2 ROWS FETCH FIRST 2 ROWS ONLY");
    assert_eq!(
        ast.offset,
        Some(Offset {
            value: Expr::Value(number("2")),
            rows: OffsetRows::Rows,
        })
    );
    assert_eq!(ast.fetch, fetch_first_two_rows_only);
    match ast.body {
        SetExpr::Select(s) => match only(s.from).relation {
            TableFactor::Derived { subquery, .. } => {
                assert_eq!(
                    subquery.offset,
                    Some(Offset {
                        value: Expr::Value(number("2")),
                        rows: OffsetRows::Rows,
                    })
                );
                assert_eq!(subquery.fetch, fetch_first_two_rows_only);
            }
            _ => panic!("Test broke"),
        },
        _ => panic!("Test broke"),
    }
}

#[test]
fn parse_fetch_variations() {
    one_statement_parses_to(
        "SELECT foo FROM bar FETCH FIRST 10 ROW ONLY",
        "SELECT foo FROM bar FETCH FIRST 10 ROWS ONLY",
    );
    one_statement_parses_to(
        "SELECT foo FROM bar FETCH NEXT 10 ROW ONLY",
        "SELECT foo FROM bar FETCH FIRST 10 ROWS ONLY",
    );
    one_statement_parses_to(
        "SELECT foo FROM bar FETCH NEXT 10 ROWS WITH TIES",
        "SELECT foo FROM bar FETCH FIRST 10 ROWS WITH TIES",
    );
    one_statement_parses_to(
        "SELECT foo FROM bar FETCH NEXT ROWS WITH TIES",
        "SELECT foo FROM bar FETCH FIRST ROWS WITH TIES",
    );
    one_statement_parses_to(
        "SELECT foo FROM bar FETCH FIRST ROWS ONLY",
        "SELECT foo FROM bar FETCH FIRST ROWS ONLY",
    );
}

#[test]
fn lateral_derived() {
    fn chk(lateral_in: bool) {
        let lateral_str = if lateral_in { "LATERAL " } else { "" };
        let sql = format!(
            "SELECT * FROM customer LEFT JOIN {}\
             (SELECT * FROM order WHERE order.customer = customer.id LIMIT 3) AS order ON true",
            lateral_str
        );
        let select = verified_only_select(&sql);
        let from = only(select.from);
        assert_eq!(from.joins.len(), 1);
        let join = &from.joins[0];
        assert_eq!(
            join.join_operator,
            JoinOperator::LeftOuter(JoinConstraint::On(Expr::Value(Value::Boolean(true))))
        );
        if let TableFactor::Derived {
            lateral,
            ref subquery,
            alias: Some(ref alias),
        } = join.relation
        {
            assert_eq!(lateral_in, lateral);
            assert_eq!(Ident::new("order"), alias.name);
            assert_eq!(
                subquery.to_string(),
                "SELECT * FROM order WHERE order.customer = customer.id LIMIT 3"
            );
        } else {
            unreachable!()
        }
    }
    chk(false);
    chk(true);

    let sql = "SELECT * FROM customer LEFT JOIN LATERAL generate_series(1, customer.id)";
    let res = parse_sql_statements(sql);
    assert_eq!(
        ParserError::ParserError(
            "Expected subquery after LATERAL, found: generate_series".to_string()
        ),
        res.unwrap_err()
    );

    let sql = "SELECT * FROM a LEFT JOIN LATERAL (b CROSS JOIN c)";
    let res = parse_sql_statements(sql);
    assert_eq!(
        ParserError::ParserError(
            "Expected SELECT, VALUES, or a subquery in the query body, found: b".to_string()
        ),
        res.unwrap_err()
    );
}

#[test]
fn parse_start_transaction() {
    match verified_stmt("START TRANSACTION READ ONLY, READ WRITE, ISOLATION LEVEL SERIALIZABLE") {
        Statement::StartTransaction { modes } => assert_eq!(
            modes,
            vec![
                TransactionMode::AccessMode(TransactionAccessMode::ReadOnly),
                TransactionMode::AccessMode(TransactionAccessMode::ReadWrite),
                TransactionMode::IsolationLevel(TransactionIsolationLevel::Serializable),
            ]
        ),
        _ => unreachable!(),
    }

    // For historical reasons, PostgreSQL allows the commas between the modes to
    // be omitted.
    match one_statement_parses_to(
        "START TRANSACTION READ ONLY READ WRITE ISOLATION LEVEL SERIALIZABLE",
        "START TRANSACTION READ ONLY, READ WRITE, ISOLATION LEVEL SERIALIZABLE",
    ) {
        Statement::StartTransaction { modes } => assert_eq!(
            modes,
            vec![
                TransactionMode::AccessMode(TransactionAccessMode::ReadOnly),
                TransactionMode::AccessMode(TransactionAccessMode::ReadWrite),
                TransactionMode::IsolationLevel(TransactionIsolationLevel::Serializable),
            ]
        ),
        _ => unreachable!(),
    }

    verified_stmt("START TRANSACTION");
    one_statement_parses_to("BEGIN", "START TRANSACTION");
    one_statement_parses_to("BEGIN WORK", "START TRANSACTION");
    one_statement_parses_to("BEGIN TRANSACTION", "START TRANSACTION");

    verified_stmt("START TRANSACTION ISOLATION LEVEL READ UNCOMMITTED");
    verified_stmt("START TRANSACTION ISOLATION LEVEL READ COMMITTED");
    verified_stmt("START TRANSACTION ISOLATION LEVEL REPEATABLE READ");
    verified_stmt("START TRANSACTION ISOLATION LEVEL SERIALIZABLE");

    // Regression test for https://github.com/sqlparser-rs/sqlparser-rs/pull/139,
    // in which START TRANSACTION would fail to parse if followed by a statement
    // terminator.
    assert_eq!(
        parse_sql_statements("START TRANSACTION; SELECT 1"),
        Ok(vec![
            verified_stmt("START TRANSACTION"),
            verified_stmt("SELECT 1"),
        ])
    );

    let res = parse_sql_statements("START TRANSACTION ISOLATION LEVEL BAD");
    assert_eq!(
        ParserError::ParserError("Expected isolation level, found: BAD".to_string()),
        res.unwrap_err()
    );

    let res = parse_sql_statements("START TRANSACTION BAD");
    assert_eq!(
        ParserError::ParserError("Expected end of statement, found: BAD".to_string()),
        res.unwrap_err()
    );

    let res = parse_sql_statements("START TRANSACTION READ ONLY,");
    assert_eq!(
        ParserError::ParserError("Expected transaction mode, found: EOF".to_string()),
        res.unwrap_err()
    );
}

#[test]
fn parse_set_transaction() {
    // SET TRANSACTION shares transaction mode parsing code with START
    // TRANSACTION, so no need to duplicate the tests here. We just do a quick
    // sanity check.
    match verified_stmt("SET TRANSACTION READ ONLY, READ WRITE, ISOLATION LEVEL SERIALIZABLE") {
        Statement::SetTransaction {
            modes,
            session,
            snapshot,
        } => {
            assert_eq!(
                modes,
                vec![
                    TransactionMode::AccessMode(TransactionAccessMode::ReadOnly),
                    TransactionMode::AccessMode(TransactionAccessMode::ReadWrite),
                    TransactionMode::IsolationLevel(TransactionIsolationLevel::Serializable),
                ]
            );
            assert!(!session);
            assert_eq!(snapshot, None);
        }
        _ => unreachable!(),
    }
}

#[test]
fn parse_commit() {
    match verified_stmt("COMMIT") {
        Statement::Commit { chain: false } => (),
        _ => unreachable!(),
    }

    match verified_stmt("COMMIT AND CHAIN") {
        Statement::Commit { chain: true } => (),
        _ => unreachable!(),
    }

    one_statement_parses_to("COMMIT AND NO CHAIN", "COMMIT");
    one_statement_parses_to("COMMIT WORK AND NO CHAIN", "COMMIT");
    one_statement_parses_to("COMMIT TRANSACTION AND NO CHAIN", "COMMIT");
    one_statement_parses_to("COMMIT WORK AND CHAIN", "COMMIT AND CHAIN");
    one_statement_parses_to("COMMIT TRANSACTION AND CHAIN", "COMMIT AND CHAIN");
    one_statement_parses_to("COMMIT WORK", "COMMIT");
    one_statement_parses_to("COMMIT TRANSACTION", "COMMIT");
}

#[test]
fn parse_rollback() {
    match verified_stmt("ROLLBACK") {
        Statement::Rollback { chain: false } => (),
        _ => unreachable!(),
    }

    match verified_stmt("ROLLBACK AND CHAIN") {
        Statement::Rollback { chain: true } => (),
        _ => unreachable!(),
    }

    one_statement_parses_to("ROLLBACK AND NO CHAIN", "ROLLBACK");
    one_statement_parses_to("ROLLBACK WORK AND NO CHAIN", "ROLLBACK");
    one_statement_parses_to("ROLLBACK TRANSACTION AND NO CHAIN", "ROLLBACK");
    one_statement_parses_to("ROLLBACK WORK AND CHAIN", "ROLLBACK AND CHAIN");
    one_statement_parses_to("ROLLBACK TRANSACTION AND CHAIN", "ROLLBACK AND CHAIN");
    one_statement_parses_to("ROLLBACK WORK", "ROLLBACK");
    one_statement_parses_to("ROLLBACK TRANSACTION", "ROLLBACK");
}

#[test]
#[should_panic(expected = "Parse results with GenericDialect are different from PostgreSqlDialect")]
fn ensure_multiple_dialects_are_tested() {
    // The SQL here must be parsed differently by different dialects.
    // At the time of writing, `@foo` is accepted as a valid identifier
    // by the Generic and the MSSQL dialect, but not by Postgres and ANSI.
    let _ = parse_sql_statements("SELECT @foo");
}

#[test]
fn parse_create_index() {
    let sql = "CREATE UNIQUE INDEX IF NOT EXISTS idx_name ON test(name,age DESC)";
    let indexed_columns = vec![
        OrderByExpr {
            expr: Expr::Identifier(Ident::new("name")),
            asc: None,
            nulls_first: None,
        },
        OrderByExpr {
            expr: Expr::Identifier(Ident::new("age")),
            asc: Some(false),
            nulls_first: None,
        },
    ];
    match verified_stmt(sql) {
        Statement::CreateIndex {
            name,
            table_name,
            columns,
            unique,
            if_not_exists,
        } => {
            assert_eq!("idx_name", name.to_string());
            assert_eq!("test", table_name.to_string());
            assert_eq!(indexed_columns, columns);
            assert!(unique);
            assert!(if_not_exists)
        }
        _ => unreachable!(),
    }
}
#[test]
fn parse_drop_index() {
    let sql = "DROP INDEX idx_a";
    match verified_stmt(sql) {
        Statement::Drop {
            names, object_type, ..
        } => {
            assert_eq!(
                vec!["idx_a"],
                names.iter().map(ToString::to_string).collect::<Vec<_>>()
            );
            assert_eq!(ObjectType::Index, object_type);
        }
        _ => unreachable!(),
    }
}

#[test]
fn parse_grant() {
    let sql = "GRANT SELECT, INSERT, UPDATE (shape, size), USAGE, DELETE, TRUNCATE, REFERENCES, TRIGGER ON abc, def TO xyz, m WITH GRANT OPTION GRANTED BY jj";
    match verified_stmt(sql) {
        Statement::Grant {
            privileges,
            objects,
            grantees,
            with_grant_option,
            granted_by,
            ..
        } => match (privileges, objects) {
            (Privileges::Actions(actions), GrantObjects::Tables(objects)) => {
                assert_eq!(
                    vec![
                        Action::Select { columns: None },
                        Action::Insert { columns: None },
                        Action::Update {
                            columns: Some(vec![
                                Ident {
                                    value: "shape".into(),
                                    quote_style: None
                                },
                                Ident {
                                    value: "size".into(),
                                    quote_style: None
                                }
                            ])
                        },
                        Action::Usage,
                        Action::Delete,
                        Action::Truncate,
                        Action::References { columns: None },
                        Action::Trigger,
                    ],
                    actions
                );
                assert_eq!(
                    vec!["abc", "def"],
                    objects.iter().map(ToString::to_string).collect::<Vec<_>>()
                );
                assert_eq!(
                    vec!["xyz", "m"],
                    grantees.iter().map(ToString::to_string).collect::<Vec<_>>()
                );
                assert!(with_grant_option);
                assert_eq!("jj", granted_by.unwrap().to_string());
            }
            _ => unreachable!(),
        },
        _ => unreachable!(),
    }

    let sql2 = "GRANT INSERT ON ALL TABLES IN SCHEMA public TO browser";
    match verified_stmt(sql2) {
        Statement::Grant {
            privileges,
            objects,
            grantees,
            with_grant_option,
            ..
        } => match (privileges, objects) {
            (Privileges::Actions(actions), GrantObjects::AllTablesInSchema { schemas }) => {
                assert_eq!(vec![Action::Insert { columns: None }], actions);
                assert_eq!(
                    vec!["public"],
                    schemas.iter().map(ToString::to_string).collect::<Vec<_>>()
                );
                assert_eq!(
                    vec!["browser"],
                    grantees.iter().map(ToString::to_string).collect::<Vec<_>>()
                );
                assert!(!with_grant_option);
            }
            _ => unreachable!(),
        },
        _ => unreachable!(),
    }

    let sql3 = "GRANT USAGE, SELECT ON SEQUENCE p TO u";
    match verified_stmt(sql3) {
        Statement::Grant {
            privileges,
            objects,
            grantees,
            granted_by,
            ..
        } => match (privileges, objects, granted_by) {
            (Privileges::Actions(actions), GrantObjects::Sequences(objects), None) => {
                assert_eq!(
                    vec![Action::Usage, Action::Select { columns: None }],
                    actions
                );
                assert_eq!(
                    vec!["p"],
                    objects.iter().map(ToString::to_string).collect::<Vec<_>>()
                );
                assert_eq!(
                    vec!["u"],
                    grantees.iter().map(ToString::to_string).collect::<Vec<_>>()
                );
            }
            _ => unreachable!(),
        },
        _ => unreachable!(),
    }

    let sql4 = "GRANT ALL PRIVILEGES ON aa, b TO z";
    match verified_stmt(sql4) {
        Statement::Grant { privileges, .. } => {
            assert_eq!(
                Privileges::All {
                    with_privileges_keyword: true
                },
                privileges
            );
        }
        _ => unreachable!(),
    }

    let sql5 = "GRANT ALL ON SCHEMA aa, b TO z";
    match verified_stmt(sql5) {
        Statement::Grant {
            privileges,
            objects,
            ..
        } => match (privileges, objects) {
            (
                Privileges::All {
                    with_privileges_keyword,
                },
                GrantObjects::Schemas(schemas),
            ) => {
                assert!(!with_privileges_keyword);
                assert_eq!(
                    vec!["aa", "b"],
                    schemas.iter().map(ToString::to_string).collect::<Vec<_>>()
                );
            }
            _ => unreachable!(),
        },
        _ => unreachable!(),
    }

    let sql6 = "GRANT USAGE ON ALL SEQUENCES IN SCHEMA bus TO a, beta WITH GRANT OPTION";
    match verified_stmt(sql6) {
        Statement::Grant {
            privileges,
            objects,
            ..
        } => match (privileges, objects) {
            (Privileges::Actions(actions), GrantObjects::AllSequencesInSchema { schemas }) => {
                assert_eq!(vec![Action::Usage], actions);
                assert_eq!(
                    vec!["bus"],
                    schemas.iter().map(ToString::to_string).collect::<Vec<_>>()
                );
            }
            _ => unreachable!(),
        },
        _ => unreachable!(),
    }
}

#[test]
fn test_revoke() {
    let sql = "REVOKE ALL PRIVILEGES ON users, auth FROM analyst CASCADE";
    match verified_stmt(sql) {
        Statement::Revoke {
            privileges,
            objects: GrantObjects::Tables(tables),
            grantees,
            cascade,
            granted_by,
        } => {
            assert_eq!(
                Privileges::All {
                    with_privileges_keyword: true
                },
                privileges
            );
            assert_eq!(
                vec!["users", "auth"],
                tables.iter().map(ToString::to_string).collect::<Vec<_>>()
            );
            assert_eq!(
                vec!["analyst"],
                grantees.iter().map(ToString::to_string).collect::<Vec<_>>()
            );
            assert!(cascade);
            assert_eq!(None, granted_by);
        }
        _ => unreachable!(),
    }
}

#[test]
fn all_keywords_sorted() {
    // assert!(ALL_KEYWORDS.is_sorted())
    let mut copy = Vec::from(ALL_KEYWORDS);
    copy.sort_unstable();
    assert_eq!(copy, ALL_KEYWORDS)
}

fn parse_sql_statements(sql: &str) -> Result<Vec<Statement>, ParserError> {
    all_dialects().parse_sql_statements(sql)
}

fn one_statement_parses_to(sql: &str, canonical: &str) -> Statement {
    all_dialects().one_statement_parses_to(sql, canonical)
}

fn verified_stmt(query: &str) -> Statement {
    all_dialects().verified_stmt(query)
}

fn verified_query(query: &str) -> Query {
    all_dialects().verified_query(query)
}

fn verified_only_select(query: &str) -> Select {
    all_dialects().verified_only_select(query)
}

fn verified_expr(query: &str) -> Expr {
    all_dialects().verified_expr(query)
}<|MERGE_RESOLUTION|>--- conflicted
+++ resolved
@@ -469,12 +469,8 @@
     assert_eq!(
         &Expr::Function(Function {
             name: ObjectName(vec![Ident::new("COUNT")]),
-<<<<<<< HEAD
             params: vec![],
-            args: vec![FunctionArg::Unnamed(Expr::Wildcard)],
-=======
             args: vec![FunctionArg::Unnamed(FunctionArgExpr::Wildcard)],
->>>>>>> 823635d2
             over: None,
             distinct: false,
         }),
@@ -489,12 +485,8 @@
     assert_eq!(
         &Expr::Function(Function {
             name: ObjectName(vec![Ident::new("COUNT")]),
-<<<<<<< HEAD
             params: vec![],
-            args: vec![FunctionArg::Unnamed(Expr::UnaryOp {
-=======
             args: vec![FunctionArg::Unnamed(FunctionArgExpr::Expr(Expr::UnaryOp {
->>>>>>> 823635d2
                 op: UnaryOperator::Plus,
                 expr: Box::new(Expr::Identifier(Ident::new("x"))),
             }))],
@@ -526,8 +518,8 @@
             name: ObjectName(vec![Ident::new("funnel")]),
             params: vec![Value::Number("3600".parse().unwrap(), false)],
             args: vec![
-                FunctionArg::Unnamed(Expr::Identifier(Ident::new("x"))),
-                FunctionArg::Unnamed(Expr::Identifier(Ident::new("y")))
+                FunctionArg::Unnamed(FunctionArgExpr::Expr(Expr::Identifier(Ident::new("x")))),
+                FunctionArg::Unnamed(FunctionArgExpr::Expr(Expr::Identifier(Ident::new("y"))))
             ],
             over: None,
             distinct: false,
@@ -1248,12 +1240,8 @@
         Some(Expr::BinaryOp {
             left: Box::new(Expr::Function(Function {
                 name: ObjectName(vec![Ident::new("COUNT")]),
-<<<<<<< HEAD
                 params: vec![],
-                args: vec![FunctionArg::Unnamed(Expr::Wildcard)],
-=======
                 args: vec![FunctionArg::Unnamed(FunctionArgExpr::Wildcard)],
->>>>>>> 823635d2
                 over: None,
                 distinct: false,
             })),
@@ -2072,14 +2060,10 @@
     assert_eq!(
         &Expr::Function(Function {
             name: ObjectName(vec![Ident::new("sqrt")]),
-<<<<<<< HEAD
             params: vec![],
-            args: vec![FunctionArg::Unnamed(Expr::Identifier(Ident::new("id")))],
-=======
             args: vec![FunctionArg::Unnamed(FunctionArgExpr::Expr(
                 Expr::Identifier(Ident::new("id"))
             ))],
->>>>>>> 823635d2
             over: None,
             distinct: false,
         }),
@@ -2459,12 +2443,8 @@
         TableFactor::TableFunction { expr, alias } => {
             let expected_expr = Expr::Function(Function {
                 name: ObjectName(vec![Ident::new("FUN")]),
-<<<<<<< HEAD
                 params: vec![],
-                args: vec![FunctionArg::Unnamed(Expr::Value(
-=======
                 args: vec![FunctionArg::Unnamed(FunctionArgExpr::Expr(Expr::Value(
->>>>>>> 823635d2
                     Value::SingleQuotedString("1".to_owned()),
                 )))],
                 over: None,
